--- conflicted
+++ resolved
@@ -95,11 +95,7 @@
             TransactionTypeHolder.clear();
             FixedXAShardingTransactionHandler.getInvokes().clear();
             FixedBaseShardingTransactionHandler.getInvokes().clear();
-<<<<<<< HEAD
-        } catch (final SQLException ignore) {
-=======
         } catch (final SQLException ignored) {
->>>>>>> 3d5d2de0
         }
     }
     
