--- conflicted
+++ resolved
@@ -75,13 +75,8 @@
             String literals = sqlParser.getLexer().getCurrentToken().getLiterals();
             sqlParser.getLexer().nextToken();
             if (sqlParser.skipIfEqual(Symbol.DOT)) {
-<<<<<<< HEAD
-                if (tableName.equalsIgnoreCase(SQLUtil.getExactlyValue(literals))) {
-                    sqlContext.getSqlTokens().add(new TableToken(beginPosition - literals.length(), literals, tableName));
-=======
                 if (sqlContext.getTables().get(0).getName().equalsIgnoreCase(SQLUtil.getExactlyValue(literals))) {
-                    sqlParser.getSqlBuilderContext().getSqlTokens().add(new TableToken(beginPosition - literals.length(), literals));
->>>>>>> c5ef7e32
+                    sqlContext.getSqlTokens().add(new TableToken(beginPosition - literals.length(), literals));
                 }
                 sqlParser.getLexer().nextToken();
             }
