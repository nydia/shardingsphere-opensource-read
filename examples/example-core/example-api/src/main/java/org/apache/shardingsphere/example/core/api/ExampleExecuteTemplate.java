--- conflicted
+++ resolved
@@ -28,10 +28,7 @@
             //exampleService.initEnvironment();
             exampleService.processSuccess();
         } finally {
-<<<<<<< HEAD
-=======
             //测试时候可以先不删除表
->>>>>>> eddbc17b
             //exampleService.cleanEnvironment();
         }
     }
