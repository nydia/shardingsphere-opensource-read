--- conflicted
+++ resolved
@@ -113,7 +113,6 @@
     <sql-case id="create_table_with_index" value="CREATE TABLE t_order (order_id INT INDEX order_index, user_id INT, status VARCHAR(10), column1 VARCHAR(10), column2 VARCHAR(10), column3 VARCHAR(10))" db-types="SQLServer" />
     <sql-case id="create_index_with_bracket" value="CREATE INDEX [order_index] ON [t_order] ([order_id])" db-types="SQLServer" />
     <sql-case id="create_index_with_no_default_fill_factor" value="CREATE UNIQUE INDEX order_index ON t_order (order_id) WITH (fillfactor = 70)" db-types="PostgreSQL"/>
-<<<<<<< HEAD
     <sql-case id="create_index_with_tablespace" value="CREATE INDEX code_idx ON t_order (code) TABLESPACE indexspace" db-types="PostgreSQL"/>
     <sql-case id="create_index_using_gist" value="CREATE INDEX pointloc ON t_order USING gist (func1(location,location))" db-types="PostgreSQL" />
     <sql-case id="create_index_with_concurrently" value="CREATE INDEX CONCURRENTLY sales_quantity_index ON t_order(quantity)" db-types="PostgreSQL" />
@@ -123,8 +122,6 @@
     <sql-case id="create_table_partition_by_list" value="CREATE TABLE t_order (city_id bigserial not null,name text not null,population bigint) PARTITION BY LIST (left(lower(name), 1))" db-types="PostgreSQL" />
     <sql-case id="create_table_of_type"  value="CREATE TABLE t_order OF employee_type (PRIMARY KEY (name),salary WITH OPTIONS DEFAULT 1000)" db-types="PostgreSQL" />
     <sql-case id="create_table_in_tablespace" value="CREATE TABLE t_order (id serial,name text,location text) TABLESPACE diskvol1" db-types="PostgreSQL" />
-=======
     <sql-case id="create_table_with_sign_column" value="CREATE TABLE t_order(id INT PRIMARY KEY, order_id BIGINT(20) SIGNED)" db-types="MySQL" />
     <sql-case id="create_table_with_unsigned_column" value="CREATE TABLE t_order(id INT PRIMARY KEY, order_id BIGINT(20) UNSIGNED)" db-types="MySQL" />
->>>>>>> 71e0c303
 </sql-cases>