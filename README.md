--- conflicted
+++ resolved
@@ -4,14 +4,6 @@
 
 Example for 1.x please see tags in `https://github.com/sharding-sphere/sharding-sphere/tree/${tag}/sharding-jdbc-example`
 
-<<<<<<< HEAD
-Example docs please see :  
-&nbsp; &nbsp; EN : http://shardingjdbc.io/document/legacy/2.x/en/01-start/code-demo/  
-&nbsp; &nbsp; CN : http://shardingjdbc.io/document/legacy/2.x/cn/01-start/code-demo/
-
-widows OS should use `git config --global core.longpaths true` to clone this project correctly.
-=======
 Example for 2.x or 3.x please see tags in `https://github.com/sharding-sphere/sharding-sphere-example/tree/${tag}`
 
-Please do not use `dev` branch to run your example, example of `dev` branch is not released yet. 
->>>>>>> 0e9f9dee
+Please do not use `dev` branch to run your example, example of `dev` branch is not released yet. 