--- conflicted
+++ resolved
@@ -56,17 +56,10 @@
     @Test
     public void assertGenerateKeyWithSingleThread() {
         Properties properties = new Properties();
-<<<<<<< HEAD
-        properties.setProperty("serverList", "127.0.0.1:2181");
-        properties.setProperty("serviceId", "testService1");
-        properties.setProperty("maxTimeDifference", "5000");
-        properties.setProperty("distributedLockManagementType", "ForthDistributedLockManagement");
-=======
-        properties.setProperty("server.list", "127.0.0.1:2181");
-        properties.setProperty("service.id", "testService1");
-        properties.setProperty("max.tolerate.time.difference.milliseconds", "5000");
-        properties.setProperty("registry.center.type", "ForthTestRegistryCenter");
->>>>>>> ce0b8fc6
+        properties.setProperty("server.list", "127.0.0.1:2181");
+        properties.setProperty("service.id", "testService1");
+        properties.setProperty("max.tolerate.time.difference.milliseconds", "5000");
+        properties.setProperty("distributedLockManagementType", "ForthDistributedLockManagement");
         leafSnowflakeKeyGenerator.setProperties(properties);
         FieldUtil.setStaticFinalField(leafSnowflakeKeyGenerator, "timeService", new FixedTimeService(1));
         List<Comparable<?>> expected = Arrays.<Comparable<?>>asList(4198400L, 4198401L, 8392705L, 8392706L, 12587008L, 12587009L, 16781313L, 16781314L, 20975616L, 20975617L);
@@ -130,19 +123,11 @@
     @Test
     public void assertGenerateKeyWithDigest() {
         Properties properties = new Properties();
-<<<<<<< HEAD
-        properties.setProperty("serverList", "127.0.0.1:2181");
-        properties.setProperty("serviceId", "testService1");
-        properties.setProperty("digest", "name:123456");
-        properties.setProperty("maxTimeDifference", "5000");
-        properties.setProperty("distributedLockManagementType", "ForthDistributedLockManagement");
-=======
         properties.setProperty("server.list", "127.0.0.1:2181");
         properties.setProperty("service.id", "testService1");
         properties.setProperty("registry.center.digest", "name:123456");
         properties.setProperty("max.tolerate.time.difference.milliseconds", "5000");
-        properties.setProperty("registry.center.type", "ForthTestRegistryCenter");
->>>>>>> ce0b8fc6
+        properties.setProperty("distributedLockManagementType", "ForthDistributedLockManagement");
         leafSnowflakeKeyGenerator.setProperties(properties);
         FieldUtil.setStaticFinalField(leafSnowflakeKeyGenerator, "timeService", new FixedTimeService(1));
         List<Comparable<?>> expected = Arrays.<Comparable<?>>asList(4198400L, 4198401L, 8392705L, 8392706L, 12587008L, 12587009L, 16781313L, 16781314L, 20975616L, 20975617L);
@@ -156,17 +141,10 @@
     @Test
     public void assertGenerateKeyWithFixedWorkId() {
         Properties properties = new Properties();
-<<<<<<< HEAD
-        properties.setProperty("serverList", "127.0.0.1:2181");
-        properties.setProperty("serviceId", "testService1");
-        properties.setProperty("maxTimeDifference", "5000");
-        properties.setProperty("distributedLockManagementType", "ForthDistributedLockManagement");
-=======
-        properties.setProperty("server.list", "127.0.0.1:2181");
-        properties.setProperty("service.id", "testService1");
-        properties.setProperty("max.tolerate.time.difference.milliseconds", "5000");
-        properties.setProperty("registry.center.type", "ForthTestRegistryCenter");
->>>>>>> ce0b8fc6
+        properties.setProperty("server.list", "127.0.0.1:2181");
+        properties.setProperty("service.id", "testService1");
+        properties.setProperty("max.tolerate.time.difference.milliseconds", "5000");
+        properties.setProperty("distributedLockManagementType", "ForthDistributedLockManagement");
         leafSnowflakeKeyGenerator.setProperties(properties);
         FieldUtil.setStaticFinalField(leafSnowflakeKeyGenerator, "timeService", new FixedTimeService(1));
         List<Comparable<?>> expected = Collections.<Comparable<?>>singletonList(4198400L);
@@ -178,36 +156,22 @@
     @Test(expected = IllegalStateException.class)
     public void generateKeyFailureWithTimeRollback() {
         Properties properties = new Properties();
-<<<<<<< HEAD
-        properties.setProperty("serverList", "127.0.0.1:2181");
-        properties.setProperty("serviceId", "specialService");
-        properties.setProperty("maxTimeDifference", "5000");
+        properties.setProperty("server.list", "127.0.0.1:2181");
+        properties.setProperty("service.id", "specialService");
+        properties.setProperty("max.tolerate.time.difference.milliseconds", "5000");
         properties.setProperty("distributedLockManagementType", "FifthDistributedLockManagement");
-=======
+        leafSnowflakeKeyGenerator.setProperties(properties);
+        FieldUtil.setStaticFinalField(leafSnowflakeKeyGenerator, "timeService", new PreviousTimeService(15000));
+        leafSnowflakeKeyGenerator.generateKey();
+    }
+    
+    @Test
+    public void generateKeySuccessWithTimeRollback() {
+        Properties properties = new Properties();
         properties.setProperty("server.list", "127.0.0.1:2181");
         properties.setProperty("service.id", "specialService");
         properties.setProperty("max.tolerate.time.difference.milliseconds", "5000");
-        properties.setProperty("registry.center.type", "FifthTestRegistryCenter");
->>>>>>> ce0b8fc6
-        leafSnowflakeKeyGenerator.setProperties(properties);
-        FieldUtil.setStaticFinalField(leafSnowflakeKeyGenerator, "timeService", new PreviousTimeService(15000));
-        leafSnowflakeKeyGenerator.generateKey();
-    }
-    
-    @Test
-    public void generateKeySuccessWithTimeRollback() {
-        Properties properties = new Properties();
-<<<<<<< HEAD
-        properties.setProperty("serverList", "127.0.0.1:2181");
-        properties.setProperty("serviceId", "specialService");
-        properties.setProperty("maxTimeDifference", "5000");
         properties.setProperty("distributedLockManagementType", "FifthDistributedLockManagement");
-=======
-        properties.setProperty("server.list", "127.0.0.1:2181");
-        properties.setProperty("service.id", "specialService");
-        properties.setProperty("max.tolerate.time.difference.milliseconds", "5000");
-        properties.setProperty("registry.center.type", "FifthTestRegistryCenter");
->>>>>>> ce0b8fc6
         leafSnowflakeKeyGenerator.setProperties(properties);
         FieldUtil.setStaticFinalField(leafSnowflakeKeyGenerator, "timeService", new PreviousTimeService(3000));
         leafSnowflakeKeyGenerator.generateKey();
@@ -218,17 +182,10 @@
         int threadNumber = Runtime.getRuntime().availableProcessors() << 1;
         ExecutorService executor = Executors.newFixedThreadPool(threadNumber);
         Properties properties = new Properties();
-<<<<<<< HEAD
-        properties.setProperty("serverList", "127.0.0.1:2181");
-        properties.setProperty("serviceId", "testService1");
-        properties.setProperty("maxTimeDifference", "5000");
-        properties.setProperty("distributedLockManagementType", "ForthDistributedLockManagement");
-=======
-        properties.setProperty("server.list", "127.0.0.1:2181");
-        properties.setProperty("service.id", "testService1");
-        properties.setProperty("max.tolerate.time.difference.milliseconds", "5000");
-        properties.setProperty("registry.center.type", "ForthTestRegistryCenter");
->>>>>>> ce0b8fc6
+        properties.setProperty("server.list", "127.0.0.1:2181");
+        properties.setProperty("service.id", "testService1");
+        properties.setProperty("max.tolerate.time.difference.milliseconds", "5000");
+        properties.setProperty("distributedLockManagementType", "ForthDistributedLockManagement");
         leafSnowflakeKeyGenerator.setProperties(properties);
         Set<Comparable<?>> actual = new HashSet<>();
         int taskNumber = threadNumber << 2;
@@ -248,15 +205,9 @@
         int threadNumber = Runtime.getRuntime().availableProcessors() << 1;
         ExecutorService executor = Executors.newFixedThreadPool(threadNumber);
         Properties properties = new Properties();
-<<<<<<< HEAD
-        properties.setProperty("serverList", "127.0.0.1:2181");
-        properties.setProperty("serviceId", "testService1");
-        properties.setProperty("distributedLockManagementType", "ForthDistributedLockManagement");
-=======
-        properties.setProperty("server.list", "127.0.0.1:2181");
-        properties.setProperty("service.id", "testService1");
-        properties.setProperty("registry.center.type", "ForthTestRegistryCenter");
->>>>>>> ce0b8fc6
+        properties.setProperty("server.list", "127.0.0.1:2181");
+        properties.setProperty("service.id", "testService1");
+        properties.setProperty("distributedLockManagementType", "ForthDistributedLockManagement");
         leafSnowflakeKeyGenerator.setProperties(properties);
         Set<Comparable<?>> actual = new HashSet<>();
         int taskNumber = threadNumber << 2;
@@ -274,15 +225,9 @@
     @Test(expected = IllegalArgumentException.class)
     public void assertSetServerListFailureWhenNull() {
         Properties properties = new Properties();
-<<<<<<< HEAD
-        properties.setProperty("serviceId", "testService1");
-        properties.setProperty("maxTimeDifference", "5000");
-        properties.setProperty("distributedLockManagementType", "ForthDistributedLockManagement");
-=======
-        properties.setProperty("service.id", "testService1");
-        properties.setProperty("max.tolerate.time.difference.milliseconds", "5000");
-        properties.setProperty("registry.center.type", "ForthTestRegistryCenter");
->>>>>>> ce0b8fc6
+        properties.setProperty("service.id", "testService1");
+        properties.setProperty("max.tolerate.time.difference.milliseconds", "5000");
+        properties.setProperty("distributedLockManagementType", "ForthDistributedLockManagement");
         leafSnowflakeKeyGenerator.setProperties(properties);
         leafSnowflakeKeyGenerator.generateKey();
     }
@@ -290,17 +235,10 @@
     @Test(expected = IllegalArgumentException.class)
     public void assertSetServerListFailureWhenArgumentEmpty() {
         Properties properties = new Properties();
-<<<<<<< HEAD
-        properties.setProperty("serverList", "");
-        properties.setProperty("serviceId", "testService1");
-        properties.setProperty("maxTimeDifference", "5000");
-        properties.setProperty("distributedLockManagementType", "ForthDistributedLockManagement");
-=======
         properties.setProperty("server.list", "");
         properties.setProperty("service.id", "testService1");
         properties.setProperty("max.tolerate.time.difference.milliseconds", "5000");
-        properties.setProperty("registry.center.type", "ForthTestRegistryCenter");
->>>>>>> ce0b8fc6
+        properties.setProperty("distributedLockManagementType", "ForthDistributedLockManagement");
         leafSnowflakeKeyGenerator.setProperties(properties);
         leafSnowflakeKeyGenerator.generateKey();
     }
@@ -308,15 +246,9 @@
     @Test(expected = IllegalArgumentException.class)
     public void assertSetServiceIdFailureWhenNull() {
         Properties properties = new Properties();
-<<<<<<< HEAD
-        properties.setProperty("serverList", "127.0.0.1:2181");
-        properties.setProperty("maxTimeDifference", "5000");
-        properties.setProperty("distributedLockManagementType", "ForthDistributedLockManagement");
-=======
-        properties.setProperty("server.list", "127.0.0.1:2181");
-        properties.setProperty("max.tolerate.time.difference.milliseconds", "5000");
-        properties.setProperty("registry.center.type", "ForthTestRegistryCenter");
->>>>>>> ce0b8fc6
+        properties.setProperty("server.list", "127.0.0.1:2181");
+        properties.setProperty("max.tolerate.time.difference.milliseconds", "5000");
+        properties.setProperty("distributedLockManagementType", "ForthDistributedLockManagement");
         leafSnowflakeKeyGenerator.setProperties(properties);
         leafSnowflakeKeyGenerator.generateKey();
     }
@@ -324,17 +256,10 @@
     @Test(expected = IllegalArgumentException.class)
     public void assertSetServiceIdFailureWhenArgumentEmpty() {
         Properties properties = new Properties();
-<<<<<<< HEAD
-        properties.setProperty("serverList", "127.0.0.1:2181");
-        properties.setProperty("serviceId", "");
-        properties.setProperty("maxTimeDifference", "5000");
-        properties.setProperty("distributedLockManagementType", "ForthDistributedLockManagement");
-=======
         properties.setProperty("server.list", "127.0.0.1:2181");
         properties.setProperty("service.id", "");
         properties.setProperty("max.tolerate.time.difference.milliseconds", "5000");
-        properties.setProperty("registry.center.type", "ForthTestRegistryCenter");
->>>>>>> ce0b8fc6
+        properties.setProperty("distributedLockManagementType", "ForthDistributedLockManagement");
         leafSnowflakeKeyGenerator.setProperties(properties);
         leafSnowflakeKeyGenerator.generateKey();
     }
@@ -342,17 +267,10 @@
     @Test(expected = IllegalArgumentException.class)
     public void assertSetServiceIdFailureWithSlantingBar() {
         Properties properties = new Properties();
-<<<<<<< HEAD
-        properties.setProperty("serverList", "127.0.0.1:2181");
-        properties.setProperty("serviceId", "/testService1");
-        properties.setProperty("maxTimeDifference", "5000");
-        properties.setProperty("distributedLockManagementType", "ForthDistributedLockManagement");
-=======
         properties.setProperty("server.list", "127.0.0.1:2181");
         properties.setProperty("service.id", "/testService1");
         properties.setProperty("max.tolerate.time.difference.milliseconds", "5000");
-        properties.setProperty("registry.center.type", "ForthTestRegistryCenter");
->>>>>>> ce0b8fc6
+        properties.setProperty("distributedLockManagementType", "ForthDistributedLockManagement");
         leafSnowflakeKeyGenerator.setProperties(properties);
         leafSnowflakeKeyGenerator.generateKey();
     }
@@ -360,17 +278,10 @@
     @Test(expected = IllegalArgumentException.class)
     public void assertSetMaxTimeDifferenceFailureWhenNegative() {
         Properties properties = new Properties();
-<<<<<<< HEAD
-        properties.setProperty("serverList", "127.0.0.1:2181");
-        properties.setProperty("serviceId", "testService1");
-        properties.setProperty("maxTimeDifference", "-5");
-        properties.setProperty("distributedLockManagementType", "ForthDistributedLockManagement");
-=======
         properties.setProperty("server.list", "127.0.0.1:2181");
         properties.setProperty("service.id", "testService1");
         properties.setProperty("max.tolerate.time.difference.milliseconds", "-5");
-        properties.setProperty("registry.center.type", "ForthTestRegistryCenter");
->>>>>>> ce0b8fc6
+        properties.setProperty("distributedLockManagementType", "ForthDistributedLockManagement");
         leafSnowflakeKeyGenerator.setProperties(properties);
         leafSnowflakeKeyGenerator.generateKey();
     }
@@ -378,17 +289,10 @@
     @Test(expected = IllegalArgumentException.class)
     public void assertSetMaxTimeDifferenceFailureWhenArgumentEmpty() {
         Properties properties = new Properties();
-<<<<<<< HEAD
-        properties.setProperty("serverList", "127.0.0.1:2181");
-        properties.setProperty("serviceId", "testService1");
-        properties.setProperty("maxTimeDifference", "");
-        properties.setProperty("distributedLockManagementType", "ForthDistributedLockManagement");
-=======
         properties.setProperty("server.list", "127.0.0.1:2181");
         properties.setProperty("service.id", "testService1");
         properties.setProperty("max.tolerate.time.difference.milliseconds", "");
-        properties.setProperty("registry.center.type", "ForthTestRegistryCenter");
->>>>>>> ce0b8fc6
+        properties.setProperty("distributedLockManagementType", "ForthDistributedLockManagement");
         leafSnowflakeKeyGenerator.setProperties(properties);
         leafSnowflakeKeyGenerator.generateKey();
     }
@@ -396,15 +300,9 @@
     @Test
     public void assertSetMaxTimeDifferenceSuccessWhenNull() {
         Properties properties = new Properties();
-<<<<<<< HEAD
-        properties.setProperty("serverList", "127.0.0.1:2181");
-        properties.setProperty("serviceId", "testService1");
-        properties.setProperty("distributedLockManagementType", "ForthDistributedLockManagement");
-=======
-        properties.setProperty("server.list", "127.0.0.1:2181");
-        properties.setProperty("service.id", "testService1");
-        properties.setProperty("registry.center.type", "ForthTestRegistryCenter");
->>>>>>> ce0b8fc6
+        properties.setProperty("server.list", "127.0.0.1:2181");
+        properties.setProperty("service.id", "testService1");
+        properties.setProperty("distributedLockManagementType", "ForthDistributedLockManagement");
         leafSnowflakeKeyGenerator.setProperties(properties);
         leafSnowflakeKeyGenerator.generateKey();
     }
@@ -412,16 +310,10 @@
     @Test(expected = Exception.class)
     public void assertSetRegistryCenterTypeFailureWhenArgumentWrong() {
         Properties properties = new Properties();
-<<<<<<< HEAD
-        properties.setProperty("serverList", "127.0.0.1:2181");
-        properties.setProperty("serviceId", "testService1");
-        properties.setProperty("maxTimeDifference", "5000");
+        properties.setProperty("server.list", "127.0.0.1:2181");
+        properties.setProperty("service.id", "testService1");
+        properties.setProperty("max.tolerate.time.difference.milliseconds", "5000");
         properties.setProperty("distributedLockManagementType", "FakeTestRegistryCenter");
-=======
-        properties.setProperty("server.list", "127.0.0.1:2181");
-        properties.setProperty("service.id", "testService1");
-        properties.setProperty("max.tolerate.time.difference.milliseconds", "5000");
-        properties.setProperty("registry.center.type", "FakeTestRegistryCenter");
         leafSnowflakeKeyGenerator.setProperties(properties);
         leafSnowflakeKeyGenerator.generateKey();
     }
@@ -438,7 +330,6 @@
     public void assertSetMaxVibrationOffsetFailureWhenOutOfRange() {
         Properties properties = new Properties();
         properties.setProperty("max.vibration.offset", String.valueOf(4096));
->>>>>>> ce0b8fc6
         leafSnowflakeKeyGenerator.setProperties(properties);
         leafSnowflakeKeyGenerator.generateKey();
     }
