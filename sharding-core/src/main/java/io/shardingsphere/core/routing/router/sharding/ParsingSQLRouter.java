--- conflicted
+++ resolved
@@ -146,18 +146,11 @@
     }
     
     private void removeRedundantTableUnits(final RoutingResult routingResult) {
-        Collection<TableUnit> toRemoved = new LinkedList<>();
         for (TableUnit each : routingResult.getTableUnits().getTableUnits()) {
-<<<<<<< HEAD
-            if (!dataSourcePropertyManager.getAllInstanceDataSourceNames().contains(each.getDataSourceName())) {
-                toRemoved.add(each);
-=======
             if (!shardingDataSourceMetaData.getAllInstanceDataSourceNames().contains(each.getDataSourceName())) {
                 routingResult.getTableUnits().getTableUnits().remove(each);
->>>>>>> dc40f6f6
             }
         }
-        routingResult.getTableUnits().getTableUnits().removeAll(toRemoved);
     }
     
     private GeneratedKey getGenerateKey(final ShardingRule shardingRule, final InsertStatement insertStatement, final List<Object> parameters) {
