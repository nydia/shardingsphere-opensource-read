--- conflicted
+++ resolved
@@ -17,10 +17,16 @@
 
 package io.shardingsphere.core.parsing.antlr.filler.impl;
 
+import java.util.HashSet;
+import java.util.Iterator;
+import java.util.Set;
+
 import com.google.common.base.Optional;
+
 import io.shardingsphere.core.metadata.table.ShardingTableMetaData;
 import io.shardingsphere.core.parsing.antlr.filler.SQLStatementFiller;
 import io.shardingsphere.core.parsing.antlr.sql.segment.SelectClauseSegment;
+import io.shardingsphere.core.parsing.antlr.sql.segment.expr.CommonExpressionSegment;
 import io.shardingsphere.core.parsing.antlr.sql.segment.expr.ExpressionSegment;
 import io.shardingsphere.core.parsing.antlr.sql.segment.expr.FunctionExpressionSegment;
 import io.shardingsphere.core.parsing.antlr.sql.segment.expr.PropertyExpressionSegment;
@@ -31,10 +37,6 @@
 import io.shardingsphere.core.parsing.parser.sql.dql.select.SelectStatement;
 import io.shardingsphere.core.rule.ShardingRule;
 
-import java.util.HashSet;
-import java.util.Iterator;
-import java.util.Set;
-
 /**
  * Select clause filler.
  *
@@ -43,23 +45,19 @@
 public final class SelectClauseFiller implements SQLStatementFiller<SelectClauseSegment> {
     
     @Override
-    public void fill(final SelectClauseSegment sqlSegment, final SQLStatement sqlStatement, final String sql, final ShardingRule shardingRule, final ShardingTableMetaData shardingTableMetaData) {
+    public void fill(final SelectClauseSegment selectClauseSegment, final SQLStatement sqlStatement, final String sql, final ShardingRule shardingRule, final ShardingTableMetaData shardingTableMetaData) {
         SelectStatement selectStatement = (SelectStatement) sqlStatement;
-        selectStatement.setSelectListLastPosition(sqlSegment.getSelectListLastPosition());
-        if (sqlSegment.getExpressions().isEmpty()) {
+        selectStatement.setSelectListLastPosition(selectClauseSegment.getSelectListLastPosition());
+        if (selectClauseSegment.getExpressions().isEmpty()) {
             return;
         }
-        if (sqlSegment.isHasDistinct()) {
-            fillDistinct(sqlSegment, selectStatement, sql, shardingRule, shardingTableMetaData);
+        if (selectClauseSegment.isHasDistinct()) {
+            fillDistinct(selectClauseSegment, selectStatement, sql, shardingRule, shardingTableMetaData);
         } else {
             ExpressionFiller expressionFiller = new ExpressionFiller();
-<<<<<<< HEAD
             int offset = 0;
             for (ExpressionSegment each : selectClauseSegment.getExpressions()) {
                 offset = setDistinctFunctionAlias(each, offset);
-=======
-            for (ExpressionSegment each : sqlSegment.getExpressions()) {
->>>>>>> 79e9273e
                 expressionFiller.fill(each, sqlStatement, sql, shardingRule, shardingTableMetaData);
             }
         }
@@ -81,6 +79,8 @@
             distinctSelectItem = new DistinctSelectItem(distinctColumnNames, propertyExpressionSegment.getAlias());
             selectStatement.getItems().add(distinctSelectItem);
             distinctColumnNames.add(propertyExpressionSegment.getName());
+        } else if (firstExpression instanceof CommonExpressionSegment) {
+            distinctSelectItem = createDistinctCommonItem(selectStatement, sql, distinctColumnNames, (CommonExpressionSegment) firstExpression);
         } else {
             offset = setDistinctFunctionAlias(firstExpression, offset);
             expressionFiller.fill(firstExpression, selectStatement, sql, shardingRule, shardingTableMetaData);
@@ -110,4 +110,20 @@
         }
         return offset;
     }
+    
+    private DistinctSelectItem createDistinctCommonItem(final SelectStatement selectStatement, final String sql, final Set<String> distinctColumnNames, final CommonExpressionSegment expressionSegment) {
+        DistinctSelectItem distinctSelectItem = new DistinctSelectItem(distinctColumnNames, expressionSegment.getAlias());
+        selectStatement.getItems().add(distinctSelectItem);
+        String commonExpression = sql.substring(expressionSegment.getStartPosition(), expressionSegment.getEndPosition() + 1);
+        int leftParenPosition = commonExpression.indexOf("(");
+        if (0 <= leftParenPosition) {
+            int rigthParenPosition = commonExpression.lastIndexOf(")");
+            if (0 > rigthParenPosition) {
+                rigthParenPosition = commonExpression.length();
+            }
+            distinctColumnNames.add(commonExpression.substring(leftParenPosition + 1, rigthParenPosition));
+        }
+        selectStatement.getItems().add(distinctSelectItem);
+        return distinctSelectItem;
+    }
 }