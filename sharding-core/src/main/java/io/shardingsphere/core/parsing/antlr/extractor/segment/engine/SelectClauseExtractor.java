/*
 * Copyright 2016-2018 shardingsphere.io.
 * <p>
 * Licensed under the Apache License, Version 2.0 (the "License");
 * you may not use this file except in compliance with the License.
 * You may obtain a copy of the License at
 *
 *     http://www.apache.org/licenses/LICENSE-2.0
 *
 * Unless required by applicable law or agreed to in writing, software
 * distributed under the License is distributed on an "AS IS" BASIS,
 * WITHOUT WARRANTIES OR CONDITIONS OF ANY KIND, either express or implied.
 * See the License for the specific language governing permissions and
 * limitations under the License.
 * </p>
 */

package io.shardingsphere.core.parsing.antlr.extractor.segment.engine;

import com.google.common.base.Optional;
import io.shardingsphere.core.parsing.antlr.extractor.segment.OptionalSQLSegmentExtractor;
import io.shardingsphere.core.parsing.antlr.extractor.segment.constant.RuleName;
import io.shardingsphere.core.parsing.antlr.extractor.util.ASTUtils;
import io.shardingsphere.core.parsing.antlr.sql.segment.SelectClauseSegment;
import io.shardingsphere.core.parsing.antlr.sql.segment.column.ColumnSegment;
import io.shardingsphere.core.parsing.antlr.sql.segment.expr.CommonExpressionSegment;
import io.shardingsphere.core.parsing.antlr.sql.segment.expr.FunctionExpressionSegment;
import io.shardingsphere.core.parsing.antlr.sql.segment.expr.PropertyExpressionSegment;
import io.shardingsphere.core.parsing.antlr.sql.segment.expr.StarExpressionSegment;
import io.shardingsphere.core.parsing.antlr.sql.segment.expr.SubquerySegment;
import io.shardingsphere.core.parsing.lexer.token.Symbol;
import io.shardingsphere.core.util.SQLUtil;
import org.antlr.v4.runtime.ParserRuleContext;
import org.antlr.v4.runtime.tree.ParseTree;
import org.antlr.v4.runtime.tree.TerminalNodeImpl;

import java.util.HashMap;

/**
 * Select clause extractor.
 *
 * @author duhongjun
 */
public class SelectClauseExtractor implements OptionalSQLSegmentExtractor {
    
    @Override
    public Optional<SelectClauseSegment> extract(final ParserRuleContext ancestorNode) {
        Optional<ParserRuleContext> selectClauseNode = ASTUtils.findFirstChildNode(ancestorNode, RuleName.SELECT_CLAUSE);
        if (!selectClauseNode.isPresent()) {
            return Optional.absent();
        }
        Optional<ParserRuleContext> selectExpressionNode = ASTUtils.findFirstChildNode(selectClauseNode.get(), RuleName.SELECT_EXPRS);
        if (!selectExpressionNode.isPresent()) {
            return Optional.absent();
        }
        SelectClauseSegment result = new SelectClauseSegment(selectExpressionNode.get().getStop().getStopIndex() + 2);
        for (int i = 0; i < selectExpressionNode.get().getChildCount(); i++) {
            ParseTree childNode = selectExpressionNode.get().getChild(i);
            if (childNode instanceof TerminalNodeImpl) {
                continue;
            }
            String firstChildText = childNode.getText();
            if (firstChildText.endsWith(Symbol.STAR.getLiterals())) {
                int position = firstChildText.indexOf(Symbol.DOT.getLiterals());
                Optional<String> owner = Optional.absent();
                if (0 < position) {
                    owner = Optional.of(SQLUtil.getExactlyValue(firstChildText.substring(0, position)));
                }
                result.getExpressions().add(new StarExpressionSegment(((ParserRuleContext) childNode).getStart().getStartIndex(), owner));
            } else {
<<<<<<< HEAD
                Optional<ParserRuleContext> subqueryNode = ASTUtils.findFirstChildNode((ParserRuleContext) childNode, RuleName.SUBQUERY);
                if(subqueryNode.isPresent()) {
                    Optional<SubquerySegment> subquerySegment = new SubqueryExtractor().extract(subqueryNode.get());
                    if(subquerySegment.isPresent()) {
                        result.getExpressions().add(subquerySegment.get());
=======
                Optional<ParserRuleContext> aliasNode = ASTUtils.findFirstChildNode((ParserRuleContext) childNode, RuleName.ALIAS);
                Optional<String> alias = aliasNode.isPresent() ? Optional.of(SQLUtil.getExactlyValue(aliasNode.get().getText())) : Optional.<String>absent();
                Optional<ParserRuleContext> functionCall = ASTUtils.findFirstChildNode((ParserRuleContext) childNode, RuleName.FUNCTION_CALL);
                if (functionCall.isPresent()) {
                    String name = functionCall.get().getChild(0).getText();
                    int startIndex = functionCall.get().getStart().getStartIndex() + name.length();
                    result.getExpressions().add(new FunctionExpressionSegment(name, alias, startIndex, functionCall.get().getStop().getStopIndex()));
                } else {
                    if (RuleName.COLUMN_NAME.getName().equals(childNode.getClass().getSimpleName())) {
                        ParserRuleContext columnNode = (ParserRuleContext) childNode;
                        Optional<ColumnSegment> columnSegment = new ColumnSegmentExtractor(new HashMap<String, String>()).extract(columnNode);
                        PropertyExpressionSegment propertySegment = new PropertyExpressionSegment(columnSegment.get().getOwner(), columnSegment.get().getName(),
                                columnNode.getStart().getStartIndex(), columnNode.getStop().getStopIndex(), alias);
                        result.getExpressions().add(propertySegment);
                    } else {
                        result.getExpressions().add(new CommonExpressionSegment(getParseTreeText(childNode.getChild(0)), alias));
>>>>>>> c375a6b7
                    }
                    continue;
                }
                fillForPropertyOrFunction(result, (ParserRuleContext) childNode);
            }
        }
        return Optional.of(result);
    }
    
    private void fillForPropertyOrFunction(final SelectClauseSegment selectClauseSegment, final ParserRuleContext node) {
        Optional<ParserRuleContext> aliasNode = ASTUtils.findFirstChildNode(node, RuleName.ALIAS);
        Optional<String> alias = null;
        if (aliasNode.isPresent()) {
            alias = Optional.of(SQLUtil.getExactlyValue(aliasNode.get().getText()));
        } else {
            alias = Optional.absent();
        }
        Optional<ParserRuleContext> functionCall = ASTUtils.findFirstChildNode(node, RuleName.FUNCTION_CALL);
        if (functionCall.isPresent()) {
            String name = functionCall.get().getChild(0).getText();
            int startIndex = functionCall.get().getStart().getStartIndex() + name.length();
            selectClauseSegment.getExpressions().add(new FunctionExpressionSegment(name, alias, startIndex, functionCall.get().getStop().getStopIndex()));
        } else {
            if (RuleName.COLUMN_NAME.getName().equals(node.getClass().getSimpleName())) {
                ParserRuleContext columnNode = node;
                Optional<ColumnSegment> columnSegment = new ColumnSegmentExtractor(new HashMap<String, String>()).extract(columnNode);
                PropertyExpressionSegment propertySegment = new PropertyExpressionSegment(columnSegment.get().getOwner(), columnSegment.get().getName(),
                        columnNode.getStart().getStartIndex(), columnNode.getStop().getStopIndex(), alias);
                selectClauseSegment.getExpressions().add(propertySegment);
            } else {
                selectClauseSegment.getExpressions().add(new CommonExpressionSegment(getParseTreeText(node.getChild(0)), alias));
            }
        }
    }
    
    private String getParseTreeText(final ParseTree node) {
        if (node.getChildCount() < 2) {
            return node.getText();
        }
        StringBuilder builder = new StringBuilder();
        for (int i = 0; i < node.getChildCount(); i++) {
            builder.append(node.getChild(i).getText());
        }
        return builder.toString();
    }
}<|MERGE_RESOLUTION|>--- conflicted
+++ resolved
@@ -17,7 +17,14 @@
 
 package io.shardingsphere.core.parsing.antlr.extractor.segment.engine;
 
+import java.util.HashMap;
+
+import org.antlr.v4.runtime.ParserRuleContext;
+import org.antlr.v4.runtime.tree.ParseTree;
+import org.antlr.v4.runtime.tree.TerminalNodeImpl;
+
 import com.google.common.base.Optional;
+
 import io.shardingsphere.core.parsing.antlr.extractor.segment.OptionalSQLSegmentExtractor;
 import io.shardingsphere.core.parsing.antlr.extractor.segment.constant.RuleName;
 import io.shardingsphere.core.parsing.antlr.extractor.util.ASTUtils;
@@ -30,11 +37,6 @@
 import io.shardingsphere.core.parsing.antlr.sql.segment.expr.SubquerySegment;
 import io.shardingsphere.core.parsing.lexer.token.Symbol;
 import io.shardingsphere.core.util.SQLUtil;
-import org.antlr.v4.runtime.ParserRuleContext;
-import org.antlr.v4.runtime.tree.ParseTree;
-import org.antlr.v4.runtime.tree.TerminalNodeImpl;
-
-import java.util.HashMap;
 
 /**
  * Select clause extractor.
@@ -68,30 +70,11 @@
                 }
                 result.getExpressions().add(new StarExpressionSegment(((ParserRuleContext) childNode).getStart().getStartIndex(), owner));
             } else {
-<<<<<<< HEAD
                 Optional<ParserRuleContext> subqueryNode = ASTUtils.findFirstChildNode((ParserRuleContext) childNode, RuleName.SUBQUERY);
                 if(subqueryNode.isPresent()) {
                     Optional<SubquerySegment> subquerySegment = new SubqueryExtractor().extract(subqueryNode.get());
                     if(subquerySegment.isPresent()) {
                         result.getExpressions().add(subquerySegment.get());
-=======
-                Optional<ParserRuleContext> aliasNode = ASTUtils.findFirstChildNode((ParserRuleContext) childNode, RuleName.ALIAS);
-                Optional<String> alias = aliasNode.isPresent() ? Optional.of(SQLUtil.getExactlyValue(aliasNode.get().getText())) : Optional.<String>absent();
-                Optional<ParserRuleContext> functionCall = ASTUtils.findFirstChildNode((ParserRuleContext) childNode, RuleName.FUNCTION_CALL);
-                if (functionCall.isPresent()) {
-                    String name = functionCall.get().getChild(0).getText();
-                    int startIndex = functionCall.get().getStart().getStartIndex() + name.length();
-                    result.getExpressions().add(new FunctionExpressionSegment(name, alias, startIndex, functionCall.get().getStop().getStopIndex()));
-                } else {
-                    if (RuleName.COLUMN_NAME.getName().equals(childNode.getClass().getSimpleName())) {
-                        ParserRuleContext columnNode = (ParserRuleContext) childNode;
-                        Optional<ColumnSegment> columnSegment = new ColumnSegmentExtractor(new HashMap<String, String>()).extract(columnNode);
-                        PropertyExpressionSegment propertySegment = new PropertyExpressionSegment(columnSegment.get().getOwner(), columnSegment.get().getName(),
-                                columnNode.getStart().getStartIndex(), columnNode.getStop().getStopIndex(), alias);
-                        result.getExpressions().add(propertySegment);
-                    } else {
-                        result.getExpressions().add(new CommonExpressionSegment(getParseTreeText(childNode.getChild(0)), alias));
->>>>>>> c375a6b7
                     }
                     continue;
                 }
