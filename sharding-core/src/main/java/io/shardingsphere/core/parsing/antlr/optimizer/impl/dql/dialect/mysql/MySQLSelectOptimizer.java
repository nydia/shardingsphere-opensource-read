/*
 * Copyright 2016-2018 shardingsphere.io.
 * <p>
 * Licensed under the Apache License, Version 2.0 (the "License");
 * you may not use this file except in compliance with the License.
 * You may obtain a copy of the License at
 *
 *     http://www.apache.org/licenses/LICENSE-2.0
 *
 * Unless required by applicable law or agreed to in writing, software
 * distributed under the License is distributed on an "AS IS" BASIS,
 * WITHOUT WARRANTIES OR CONDITIONS OF ANY KIND, either express or implied.
 * See the License for the specific language governing permissions and
 * limitations under the License.
 * </p>
 */

package io.shardingsphere.core.parsing.antlr.optimizer.impl.dql.dialect.mysql;

import com.google.common.base.Optional;
import com.google.common.base.Preconditions;
import io.shardingsphere.core.constant.AggregationType;
import io.shardingsphere.core.metadata.table.ShardingTableMetaData;
import io.shardingsphere.core.parsing.antlr.optimizer.impl.SQLStatementOptimizer;
import io.shardingsphere.core.parsing.parser.constant.DerivedColumn;
import io.shardingsphere.core.parsing.parser.context.OrderItem;
import io.shardingsphere.core.parsing.parser.context.selectitem.AggregationSelectItem;
import io.shardingsphere.core.parsing.parser.context.selectitem.DistinctSelectItem;
import io.shardingsphere.core.parsing.parser.context.selectitem.SelectItem;
import io.shardingsphere.core.parsing.parser.context.selectitem.StarSelectItem;
import io.shardingsphere.core.parsing.parser.context.table.Table;
import io.shardingsphere.core.parsing.parser.sql.SQLStatement;
import io.shardingsphere.core.parsing.parser.sql.dql.select.SelectStatement;
import io.shardingsphere.core.parsing.parser.token.ItemsToken;
import io.shardingsphere.core.parsing.parser.token.OrderByToken;

import java.util.List;

/**
 * Select optimizer for MySQL.
 *
 * @author duhongjun
 */
public final class MySQLSelectOptimizer implements SQLStatementOptimizer {
    
    @Override
    public void optimize(final SQLStatement sqlStatement, final ShardingTableMetaData shardingTableMetaData) {
        appendDerivedColumns((SelectStatement) sqlStatement, shardingTableMetaData);
        appendDerivedOrderBy((SelectStatement) sqlStatement);
        postExtractInternal(sqlStatement, shardingTableMetaData);
    }
    
    protected void postExtractInternal(final SQLStatement sqlStatement, final ShardingTableMetaData shardingTableMetaData) {
        SelectStatement selectStatement = (SelectStatement) sqlStatement;
<<<<<<< HEAD
        for(SelectStatement each : selectStatement.getSubQueryStatements()) {
=======
        for (SelectStatement each : selectStatement.getSubQueryStatements()) {
>>>>>>> 2ce5e49d
            selectStatement.getConditions().getOrCondition().getAndConditions().addAll(each.getConditions().getOrCondition().getAndConditions());
        }
    }
    
    private void appendDerivedColumns(final SelectStatement selectStatement, final ShardingTableMetaData shardingTableMetaData) {
        ItemsToken itemsToken = new ItemsToken(selectStatement.getSelectListLastPosition());
        appendAvgDerivedColumns(itemsToken, selectStatement);
        if (!selectStatement.getOrderByItems().isEmpty()) {
            appendDerivedOrderColumns(itemsToken, selectStatement.getOrderByItems(), selectStatement, shardingTableMetaData);
        }
        if (!selectStatement.getGroupByItems().isEmpty()) {
            appendDerivedGroupColumns(itemsToken, selectStatement.getGroupByItems(), selectStatement, shardingTableMetaData);
        }
        if (!itemsToken.getItems().isEmpty()) {
            selectStatement.addSQLToken(itemsToken);
        }
    }
    
    private void appendAvgDerivedColumns(final ItemsToken itemsToken, final SelectStatement selectStatement) {
        int derivedColumnOffset = 0;
        for (SelectItem each : selectStatement.getItems()) {
            if (!(each instanceof AggregationSelectItem) || AggregationType.AVG != ((AggregationSelectItem) each).getType()) {
                continue;
            }
            AggregationSelectItem avgItem = (AggregationSelectItem) each;
            String countAlias = DerivedColumn.AVG_COUNT_ALIAS.getDerivedColumnAlias(derivedColumnOffset);
            AggregationSelectItem countItem = new AggregationSelectItem(AggregationType.COUNT, avgItem.getInnerExpression(), Optional.of(countAlias));
            String sumAlias = DerivedColumn.AVG_SUM_ALIAS.getDerivedColumnAlias(derivedColumnOffset);
            AggregationSelectItem sumItem = new AggregationSelectItem(AggregationType.SUM, avgItem.getInnerExpression(), Optional.of(sumAlias));
            avgItem.getDerivedAggregationSelectItems().add(countItem);
            avgItem.getDerivedAggregationSelectItems().add(sumItem);
            // TODO replace avg to constant, avoid calculate useless avg
            itemsToken.getItems().add(countItem.getExpression() + " AS " + countAlias + " ");
            itemsToken.getItems().add(sumItem.getExpression() + " AS " + sumAlias + " ");
            derivedColumnOffset++;
        }
    }
    
    private void appendDerivedOrderColumns(final ItemsToken itemsToken, final List<OrderItem> orderItems, final SelectStatement selectStatement, final ShardingTableMetaData shardingTableMetaData) {
        int derivedColumnOffset = 0;
        for (OrderItem each : orderItems) {
            if (!containsItem(selectStatement, each, shardingTableMetaData)) {
                String alias = DerivedColumn.ORDER_BY_ALIAS.getDerivedColumnAlias(derivedColumnOffset++);
                each.setAlias(Optional.of(alias));
                itemsToken.getItems().add(each.getQualifiedName().get() + " AS " + alias + " ");
            }
        }
    }
    
    private void appendDerivedGroupColumns(final ItemsToken itemsToken, final List<OrderItem> orderItems, final SelectStatement selectStatement, final ShardingTableMetaData shardingTableMetaData) {
        int derivedColumnOffset = 0;
        for (OrderItem each : orderItems) {
            if (!containsItem(selectStatement, each, shardingTableMetaData)) {
                String alias = DerivedColumn.GROUP_BY_ALIAS.getDerivedColumnAlias(derivedColumnOffset++);
                each.setAlias(Optional.of(alias));
                itemsToken.getItems().add(each.getQualifiedName().get() + " AS " + alias + " ");
            }
        }
    }
    
    private boolean containsItem(final SelectStatement selectStatement, final OrderItem orderItem, final ShardingTableMetaData shardingTableMetaData) {
        return orderItem.isIndex() || containsItemInStarSelectItems(selectStatement, orderItem, shardingTableMetaData) || containsItemInSelectItems(selectStatement, orderItem);
    }
    
    private boolean containsItemInStarSelectItems(final SelectStatement selectStatement, final OrderItem orderItem, final ShardingTableMetaData shardingTableMetaData) {
        return selectStatement.hasUnqualifiedStarSelectItem()
                || containsItemWithOwnerInStarSelectItems(selectStatement, orderItem) || containsItemWithoutOwnerInStarSelectItems(selectStatement, orderItem, shardingTableMetaData);
    }
    
    private boolean containsItemWithOwnerInStarSelectItems(final SelectStatement selectStatement, final OrderItem orderItem) {
        return orderItem.getOwner().isPresent() && selectStatement.findStarSelectItem(orderItem.getOwner().get()).isPresent();
    }
    
    private boolean containsItemWithoutOwnerInStarSelectItems(final SelectStatement selectStatement, final OrderItem orderItem, final ShardingTableMetaData shardingTableMetaData) {
        if (!orderItem.getOwner().isPresent()) {
            for (StarSelectItem each : selectStatement.getQualifiedStarSelectItems()) {
                if (isSameSelectItem(selectStatement, each, orderItem, shardingTableMetaData)) {
                    return true;
                }
            }
        }
        return false;
    }
    
    private boolean isSameSelectItem(final SelectStatement selectStatement, final StarSelectItem starSelectItem, final OrderItem orderItem, final ShardingTableMetaData shardingTableMetaData) {
        Preconditions.checkState(starSelectItem.getOwner().isPresent());
        Preconditions.checkState(orderItem.getName().isPresent());
        Optional<Table> table = selectStatement.getTables().find(starSelectItem.getOwner().get());
        return table.isPresent() && shardingTableMetaData.containsColumn(table.get().getName(), orderItem.getName().get());
    }
    
    private boolean containsItemInSelectItems(final SelectStatement selectStatement, final OrderItem orderItem) {
        for (SelectItem each : selectStatement.getItems()) {
            if (containsItemInDistinctItems(orderItem, each) || isSameAlias(each, orderItem) || isSameQualifiedName(each, orderItem)) {
                return true;
            }
        }
        return false;
    }
    
    private boolean containsItemInDistinctItems(final OrderItem orderItem, final SelectItem selectItem) {
        if (!(selectItem instanceof DistinctSelectItem)) {
            return false;
        }
        DistinctSelectItem distinctSelectItem = (DistinctSelectItem) selectItem;
        return distinctSelectItem.getDistinctColumnNames().contains(orderItem.getColumnLabel()) || orderItem.getColumnLabel().equals(distinctSelectItem.getColumnLabel());
    }
    
    private boolean isSameAlias(final SelectItem selectItem, final OrderItem orderItem) {
        return selectItem.getAlias().isPresent() && orderItem.getAlias().isPresent() && selectItem.getAlias().get().equalsIgnoreCase(orderItem.getAlias().get());
    }
    
    private boolean isSameQualifiedName(final SelectItem selectItem, final OrderItem orderItem) {
        return !selectItem.getAlias().isPresent() && orderItem.getQualifiedName().isPresent() && selectItem.getExpression().equalsIgnoreCase(orderItem.getQualifiedName().get());
    }
    
    private void appendDerivedOrderBy(final SelectStatement selectStatement) {
        if (!selectStatement.getGroupByItems().isEmpty() && selectStatement.getOrderByItems().isEmpty()) {
            selectStatement.getOrderByItems().addAll(selectStatement.getGroupByItems());
            selectStatement.addSQLToken(new OrderByToken(selectStatement.getGroupByLastPosition()));
        }
    }
}<|MERGE_RESOLUTION|>--- conflicted
+++ resolved
@@ -52,11 +52,7 @@
     
     protected void postExtractInternal(final SQLStatement sqlStatement, final ShardingTableMetaData shardingTableMetaData) {
         SelectStatement selectStatement = (SelectStatement) sqlStatement;
-<<<<<<< HEAD
-        for(SelectStatement each : selectStatement.getSubQueryStatements()) {
-=======
         for (SelectStatement each : selectStatement.getSubQueryStatements()) {
->>>>>>> 2ce5e49d
             selectStatement.getConditions().getOrCondition().getAndConditions().addAll(each.getConditions().getOrCondition().getAndConditions());
         }
     }
