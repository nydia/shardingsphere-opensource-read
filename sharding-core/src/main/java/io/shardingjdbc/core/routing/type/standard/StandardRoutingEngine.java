/*
 * Copyright 1999-2015 dangdang.com.
 * <p>
 * Licensed under the Apache License, Version 2.0 (the "License");
 * you may not use this file except in compliance with the License.
 * You may obtain a copy of the License at
 *
 *     http://www.apache.org/licenses/LICENSE-2.0
 *
 * Unless required by applicable law or agreed to in writing, software
 * distributed under the License is distributed on an "AS IS" BASIS,
 * WITHOUT WARRANTIES OR CONDITIONS OF ANY KIND, either express or implied.
 * See the License for the specific language governing permissions and
 * limitations under the License.
 * </p>
 */

package io.shardingjdbc.core.routing.type.standard;

import com.google.common.base.Optional;
import com.google.common.base.Preconditions;
import io.shardingjdbc.core.api.algorithm.sharding.ShardingValue;
import io.shardingjdbc.core.hint.HintManagerHolder;
import io.shardingjdbc.core.hint.ShardingKey;
import io.shardingjdbc.core.optimizer.condition.ShardingCondition;
import io.shardingjdbc.core.optimizer.condition.ShardingConditions;
import io.shardingjdbc.core.routing.type.RoutingEngine;
import io.shardingjdbc.core.routing.type.RoutingResult;
import io.shardingjdbc.core.routing.type.TableUnit;
import io.shardingjdbc.core.rule.DataNode;
import io.shardingjdbc.core.rule.ShardingRule;
import io.shardingjdbc.core.rule.TableRule;
import lombok.RequiredArgsConstructor;

import java.util.ArrayList;
import java.util.Collection;
import java.util.Collections;
import java.util.LinkedList;
import java.util.List;

/**
 * Standard routing engine.
 * 
 * @author zhangliang
 */
@RequiredArgsConstructor
public final class StandardRoutingEngine implements RoutingEngine {
    
    private final ShardingRule shardingRule;
    
    private final String logicTableName;
    
    private final ShardingConditions shardingConditions;
    
    @Override
    public RoutingResult route() {
        TableRule tableRule = shardingRule.getTableRule(logicTableName);
        Collection<String> databaseShardingColumns = shardingRule.getDatabaseShardingStrategy(tableRule).getShardingColumns();
        Collection<String> tableShardingColumns = shardingRule.getTableShardingStrategy(tableRule).getShardingColumns();
        Collection<DataNode> routedDataNodes = new LinkedList<>();
        if (HintManagerHolder.isUseShardingHint()) {
            List<ShardingValue> databaseShardingValues = getDatabaseShardingValuesFromHint(databaseShardingColumns);
            List<ShardingValue> tableShardingValues = getTableShardingValuesFromHint(tableShardingColumns);
            routedDataNodes.addAll(route(tableRule, databaseShardingValues, tableShardingValues));
        } else {
            if (shardingConditions.getShardingConditions().isEmpty()) {
                routedDataNodes.addAll(route(tableRule, Collections.<ShardingValue>emptyList(), Collections.<ShardingValue>emptyList()));
            } else {
<<<<<<< HEAD
                for (ShardingCondition shardingCondition : shardingConditions.getShardingConditions()) {
                    List<ShardingValue> databaseShardingValues = getShardingValues(databaseShardingColumns, shardingCondition);
                    List<ShardingValue> tableShardingValues = getShardingValues(tableShardingColumns, shardingCondition);
=======
                for (ShardingCondition each : shardingConditions.getShardingConditions()) {
                    List<ShardingValue> databaseShardingValues = getShardingValues(databaseShardingColumns, each);
                    List<ShardingValue> tableShardingValues = getShardingValues(tableShardingColumns, each);
>>>>>>> 40c961f7
                    routedDataNodes.addAll(route(tableRule, databaseShardingValues, tableShardingValues));
                }
            }
        }
        return generateRoutingResult(routedDataNodes);
    }
    
    private Collection<DataNode> route(final TableRule tableRule, final List<ShardingValue> databaseShardingValues, final List<ShardingValue> tableShardingValues) {
        Collection<String> routedDataSources = routeDataSources(tableRule, databaseShardingValues);
        Collection<DataNode> result = new LinkedList<>();
        for (String each : routedDataSources) {
            result.addAll(routeTables(tableRule, each, tableShardingValues));
        }
        return result;
    }
    
    private List<ShardingValue> getDatabaseShardingValuesFromHint(final Collection<String> shardingColumns) {
        List<ShardingValue> result = new ArrayList<>(shardingColumns.size());
        for (String each : shardingColumns) {
            Optional<ShardingValue> shardingValue = HintManagerHolder.getDatabaseShardingValue(new ShardingKey(logicTableName, each));
            if (shardingValue.isPresent()) {
                result.add(shardingValue.get());
            }
        }
        return result;
    }
    
    private List<ShardingValue> getTableShardingValuesFromHint(final Collection<String> shardingColumns) {
        List<ShardingValue> result = new ArrayList<>(shardingColumns.size());
        for (String each : shardingColumns) {
            Optional<ShardingValue> shardingValue = HintManagerHolder.getTableShardingValue(new ShardingKey(logicTableName, each));
            if (shardingValue.isPresent()) {
                result.add(shardingValue.get());
            }
        }
        return result;
    }
    
    private List<ShardingValue> getShardingValues(final Collection<String> shardingColumns, final ShardingCondition shardingCondition) {
        List<ShardingValue> result = new ArrayList<>(shardingColumns.size());
        for (ShardingValue each : shardingCondition.getShardingValues()) {
            if (logicTableName.equals(each.getLogicTableName()) && shardingColumns.contains(each.getColumnName())) {
                result.add(each);
            }
        }
        return result;
    }
    
    private Collection<String> routeDataSources(final TableRule tableRule, final List<ShardingValue> databaseShardingValues) {
        Collection<String> availableTargetDatabases = tableRule.getActualDatasourceNames();
        if (databaseShardingValues.isEmpty()) {
            return availableTargetDatabases;
        }
        Collection<String> result = shardingRule.getDatabaseShardingStrategy(tableRule).doSharding(availableTargetDatabases, databaseShardingValues);
        Preconditions.checkState(!result.isEmpty(), "no database route info");
        return result;
    }
    
    private Collection<DataNode> routeTables(final TableRule tableRule, final String routedDataSource, final List<ShardingValue> tableShardingValues) {
        Collection<String> availableTargetTables = tableRule.getActualTableNames(routedDataSource);
        Collection<String> routedTables = tableShardingValues.isEmpty() ? availableTargetTables
                : shardingRule.getTableShardingStrategy(tableRule).doSharding(availableTargetTables, tableShardingValues);
        Preconditions.checkState(!routedTables.isEmpty(), "no table route info");
        Collection<DataNode> result = new LinkedList<>();
        for (String each : routedTables) {
            result.add(new DataNode(routedDataSource, each));
        }
        return result;
    }
    
    private RoutingResult generateRoutingResult(final Collection<DataNode> routedDataNodes) {
        RoutingResult result = new RoutingResult();
        for (DataNode each : routedDataNodes) {
            result.getTableUnits().getTableUnits().add(new TableUnit(each.getDataSourceName(), logicTableName, each.getTableName()));
        }
        return result;
    }
}<|MERGE_RESOLUTION|>--- conflicted
+++ resolved
@@ -66,15 +66,9 @@
             if (shardingConditions.getShardingConditions().isEmpty()) {
                 routedDataNodes.addAll(route(tableRule, Collections.<ShardingValue>emptyList(), Collections.<ShardingValue>emptyList()));
             } else {
-<<<<<<< HEAD
-                for (ShardingCondition shardingCondition : shardingConditions.getShardingConditions()) {
-                    List<ShardingValue> databaseShardingValues = getShardingValues(databaseShardingColumns, shardingCondition);
-                    List<ShardingValue> tableShardingValues = getShardingValues(tableShardingColumns, shardingCondition);
-=======
                 for (ShardingCondition each : shardingConditions.getShardingConditions()) {
                     List<ShardingValue> databaseShardingValues = getShardingValues(databaseShardingColumns, each);
                     List<ShardingValue> tableShardingValues = getShardingValues(tableShardingColumns, each);
->>>>>>> 40c961f7
                     routedDataNodes.addAll(route(tableRule, databaseShardingValues, tableShardingValues));
                 }
             }
