--- conflicted
+++ resolved
@@ -33,17 +33,10 @@
 @ToString
 public final class Conditions {
     
-<<<<<<< HEAD
-    private final OrConditions orConditions = new OrConditions();
-    
-    public Conditions(final Conditions conditions) {
-        orConditions.getAndConditions().addAll(conditions.orConditions.getAndConditions());
-=======
     private final OrCondition orCondition = new OrCondition();
     
     public Conditions(final Conditions conditions) {
         orCondition.getAndConditions().addAll(conditions.orCondition.getAndConditions());
->>>>>>> 3fd89a49
     }
     
     /**
@@ -55,21 +48,12 @@
     public void add(final Condition condition, final ShardingRule shardingRule) {
         // TODO self-join has problem, table name maybe use alias
         if (shardingRule.isShardingColumn(condition.getColumn())) {
-<<<<<<< HEAD
-            orConditions.add(condition);
-        }
-    }
-    
-    /**
-     * Find condition via column in first and conditions.
-=======
             orCondition.add(condition);
         }
     }
     
     /**
      * Find condition via column in first and condition.
->>>>>>> 3fd89a49
      *
      * @param column column
      * @return found condition
@@ -79,22 +63,13 @@
     }
     
     /**
-<<<<<<< HEAD
-     * Find condition via column in index and conditions.
-=======
      * Find condition via column in index and condition.
->>>>>>> 3fd89a49
      *
      * @param column column
      * @param index index of and conditions
      * @return found condition
      */
-<<<<<<< HEAD
-    public Optional<Condition> find(final Column column, int index) {
-        return orConditions.find(column, index);
-=======
     public Optional<Condition> find(final Column column, final int index) {
         return orCondition.find(column, index);
->>>>>>> 3fd89a49
     }
 }