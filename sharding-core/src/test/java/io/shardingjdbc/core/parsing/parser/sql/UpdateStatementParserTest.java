/*
 * Copyright 1999-2015 dangdang.com.
 * <p>
 * Licensed under the Apache License, Version 2.0 (the "License");
 * you may not use this file except in compliance with the License.
 * You may obtain a copy of the License at
 *
 *     http://www.apache.org/licenses/LICENSE-2.0
 *
 * Unless required by applicable law or agreed to in writing, software
 * distributed under the License is distributed on an "AS IS" BASIS,
 * WITHOUT WARRANTIES OR CONDITIONS OF ANY KIND, either express or implied.
 * See the License for the specific language governing permissions and
 * limitations under the License.
 * </p>
 */

package io.shardingjdbc.core.parsing.parser.sql;

import com.google.common.collect.Range;
import io.shardingjdbc.core.api.algorithm.sharding.ListShardingValue;
import io.shardingjdbc.core.api.algorithm.sharding.RangeShardingValue;
import io.shardingjdbc.core.constant.DatabaseType;
import io.shardingjdbc.core.constant.ShardingOperator;
import io.shardingjdbc.core.parsing.SQLParsingEngine;
import io.shardingjdbc.core.parsing.parser.context.condition.Column;
import io.shardingjdbc.core.parsing.parser.context.condition.Condition;
import io.shardingjdbc.core.parsing.parser.sql.dml.DMLStatement;
import io.shardingjdbc.core.rule.ShardingRule;
import org.junit.Test;

import java.util.Arrays;
import java.util.Collections;
import java.util.Iterator;
import java.util.List;

import static org.hamcrest.CoreMatchers.is;
import static org.junit.Assert.assertFalse;
import static org.junit.Assert.assertThat;
import static org.junit.Assert.assertTrue;

public final class UpdateStatementParserTest extends AbstractStatementParserTest {
    
    @Test
    public void parseWithoutCondition() {
        ShardingRule shardingRule = createShardingRule();
        SQLParsingEngine statementParser = new SQLParsingEngine(DatabaseType.MySQL, "UPDATE TABLE_XXX SET field1=field1+1", shardingRule, null);
        DMLStatement updateStatement = (DMLStatement) statementParser.parse(false);
        assertThat(updateStatement.getTables().find("TABLE_XXX").get().getName(), is("TABLE_XXX"));
    }
    
    @Test
    public void parseWithoutParameter() {
        ShardingRule shardingRule = createShardingRule();
        SQLParsingEngine statementParser = new SQLParsingEngine(DatabaseType.MySQL, "UPDATE TABLE_XXX xxx SET TABLE_XXX.field1=field1+1,xxx.field2=2 WHERE TABLE_XXX.field4<10 AND"
                + " TABLE_XXX.field1=1 AND xxx.field5>10 AND TABLE_XXX.field2 IN (1,3) AND xxx.field6<=10 AND TABLE_XXX.field3 BETWEEN 5 AND 20 AND xxx.field7>=10", shardingRule, null);
        DMLStatement updateStatement = (DMLStatement) statementParser.parse(false);
        assertUpdateStatementWithoutParameter(updateStatement);
    }
    
    private void assertUpdateStatementWithoutParameter(final DMLStatement updateStatement) {
        assertThat(updateStatement.getTables().find("TABLE_XXX").get().getName(), is("TABLE_XXX"));
        assertThat(updateStatement.getTables().find("TABLE_XXX").get().getAlias().get(), is("xxx"));
        Condition condition1 = updateStatement.getConditions().find(new Column("field1", "TABLE_XXX")).get();
        assertThat(condition1.getOperator(), is(ShardingOperator.EQUAL));
        assertThat(((ListShardingValue<? extends Comparable>) condition1.getShardingValue(Collections.emptyList())).getValues().iterator().next(), is((Comparable) 1));
        Condition condition2 = updateStatement.getConditions().find(new Column("field2", "TABLE_XXX")).get();
        assertThat(condition2.getOperator(), is(ShardingOperator.IN));
        Iterator<?> shardingValues2 = ((ListShardingValue) condition2.getShardingValue(Collections.emptyList())).getValues().iterator();
        assertThat(shardingValues2.next(), is((Object) 1));
        assertThat(shardingValues2.next(), is((Object) 3));
        assertFalse(shardingValues2.hasNext());
        Condition condition3 = updateStatement.getConditions().find(new Column("field3", "TABLE_XXX")).get();
        Range shardingValues3 = ((RangeShardingValue) condition3.getShardingValue(Collections.emptyList())).getValueRange();
        assertThat(condition3.getOperator(), is(ShardingOperator.BETWEEN));
        assertThat(shardingValues3.lowerEndpoint(), is((Comparable) 5));
        assertThat(shardingValues3.upperEndpoint(), is((Comparable) 20));
    }
    
    @Test
    public void parseWithParameter() {
        String sql = "UPDATE TABLE_XXX AS xxx SET field1=field1+? WHERE field4<? AND xxx.field1=? AND field5>? AND xxx.field2 IN (?, ?) AND field6<=? AND xxx.field3 BETWEEN ? AND ? AND field7>=?";
        ShardingRule shardingRule = createShardingRule();
        SQLParsingEngine statementParser = new SQLParsingEngine(DatabaseType.MySQL, sql, shardingRule, null);
        DMLStatement updateStatement = (DMLStatement) statementParser.parse(false);
        assertUpdateStatementWitParameter(updateStatement);
    }
    
    private void assertUpdateStatementWitParameter(final DMLStatement updateStatement) {
        assertThat(updateStatement.getTables().find("TABLE_XXX").get().getName(), is("TABLE_XXX"));
        assertThat(updateStatement.getTables().find("TABLE_XXX").get().getAlias().get(), is("xxx"));
        List<Object> actualParameters = Arrays.<Object>asList(0, 10, 20, 30, 40, 50, 60, 70, 80);
        Condition condition1 = updateStatement.getConditions().find(new Column("field1", "TABLE_XXX")).get();
        assertThat(condition1.getOperator(), is(ShardingOperator.EQUAL));
        assertThat(((ListShardingValue<? extends Comparable>) condition1.getShardingValue(actualParameters)).getValues().iterator().next(), is((Comparable) 20));
        Condition condition2 = updateStatement.getConditions().find(new Column("field2", "TABLE_XXX")).get();
        assertThat(condition2.getOperator(), is(ShardingOperator.IN));
        Iterator<?> shardingValue2 = ((ListShardingValue) condition2.getShardingValue(actualParameters)).getValues().iterator();
        assertThat(shardingValue2.next(), is((Object) 40));
        assertThat(shardingValue2.next(), is((Object) 50));
        assertFalse(shardingValue2.hasNext());
        Condition condition3 = updateStatement.getConditions().find(new Column("field3", "TABLE_XXX")).get();
        assertThat(condition3.getOperator(), is(ShardingOperator.BETWEEN));
        Range shardingValue3 = ((RangeShardingValue) condition3.getShardingValue(actualParameters)).getValueRange();
        assertThat(shardingValue3.lowerEndpoint(), is((Comparable) 70));
        assertThat(shardingValue3.upperEndpoint(), is((Comparable) 80));
    }
    
    @Test
    public void parseWithOr() {
        ShardingRule shardingRule = createShardingRule();
<<<<<<< HEAD
        new SQLParsingEngine(DatabaseType.Oracle, "UPDATE TABLE_XXX SET field1=1 WHERE field1<1 AND (field1 >2 OR field2 =1)", shardingRule, null).parse(false);
=======
        DMLStatement updateStatement = (DMLStatement) new SQLParsingEngine(DatabaseType.Oracle, "UPDATE TABLE_XXX AS xxx SET field1=1 WHERE field1<1 AND (field1 >2 OR xxx.field2 =1)", shardingRule).parse(false);
        assertUpdateStatementWitOr(updateStatement);
    }
    
    private void assertUpdateStatementWitOr(final DMLStatement updateStatement) {
        assertThat(updateStatement.getTables().find("TABLE_XXX").get().getName(), is("TABLE_XXX"));
        assertThat(updateStatement.getTables().find("TABLE_XXX").get().getAlias().get(), is("xxx"));
        assertTrue(updateStatement.getConditions().getOrCondition().getAndConditions().isEmpty());
>>>>>>> 11f147fc
    }
    
    @Test
    public void parseWithSpecialSyntax() {
        parseWithSpecialSyntax(DatabaseType.MySQL, "UPDATE `TABLE_XXX` SET `field1`=1 WHERE `field1`=1");
        parseWithSpecialSyntax(DatabaseType.MySQL, "UPDATE LOW_PRIORITY IGNORE TABLE_XXX SET field1=1 WHERE field1=1 ORDER BY field1 LIMIT 10");
        parseWithSpecialSyntax(DatabaseType.Oracle, "UPDATE /*+ index(field1) */ ONLY TABLE_XXX SET field1=1 WHERE field1=1 RETURN * LOG ERRORS INTO TABLE_LOG");
        parseWithSpecialSyntax(DatabaseType.Oracle, "UPDATE /*+ index(field1) */ ONLY TABLE_XXX SET field1=1 WHERE field1=1 RETURNING *");
        parseWithSpecialSyntax(DatabaseType.Oracle, "UPDATE /*+ index(field1) */ ONLY TABLE_XXX SET field1=1 WHERE field1=1 LOG ERRORS INTO TABLE_LOG");
    }
    
    private void parseWithSpecialSyntax(final DatabaseType dbType, final String actualSQL) {
        ShardingRule shardingRule = createShardingRule();
        DMLStatement updateStatement = (DMLStatement) new SQLParsingEngine(dbType, actualSQL, shardingRule, null).parse(false);
        assertThat(updateStatement.getTables().find("TABLE_XXX").get().getName(), is("TABLE_XXX"));
        assertFalse(updateStatement.getTables().find("TABLE_XXX").get().getAlias().isPresent());
        Condition condition = updateStatement.getConditions().find(new Column("field1", "TABLE_XXX")).get();
        assertThat(condition.getOperator(), is(ShardingOperator.EQUAL));
        assertThat(((ListShardingValue<? extends Comparable>) condition.getShardingValue(Collections.emptyList())).getValues().iterator().next(), is((Object) 1));
    }
}<|MERGE_RESOLUTION|>--- conflicted
+++ resolved
@@ -109,10 +109,7 @@
     @Test
     public void parseWithOr() {
         ShardingRule shardingRule = createShardingRule();
-<<<<<<< HEAD
-        new SQLParsingEngine(DatabaseType.Oracle, "UPDATE TABLE_XXX SET field1=1 WHERE field1<1 AND (field1 >2 OR field2 =1)", shardingRule, null).parse(false);
-=======
-        DMLStatement updateStatement = (DMLStatement) new SQLParsingEngine(DatabaseType.Oracle, "UPDATE TABLE_XXX AS xxx SET field1=1 WHERE field1<1 AND (field1 >2 OR xxx.field2 =1)", shardingRule).parse(false);
+        DMLStatement updateStatement = (DMLStatement) new SQLParsingEngine(DatabaseType.Oracle, "UPDATE TABLE_XXX AS xxx SET field1=1 WHERE field1<1 AND (field1 >2 OR xxx.field2 =1)", shardingRule, null).parse(false);
         assertUpdateStatementWitOr(updateStatement);
     }
     
@@ -120,7 +117,7 @@
         assertThat(updateStatement.getTables().find("TABLE_XXX").get().getName(), is("TABLE_XXX"));
         assertThat(updateStatement.getTables().find("TABLE_XXX").get().getAlias().get(), is("xxx"));
         assertTrue(updateStatement.getConditions().getOrCondition().getAndConditions().isEmpty());
->>>>>>> 11f147fc
+
     }
     
     @Test
