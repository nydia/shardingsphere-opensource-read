--- conflicted
+++ resolved
@@ -45,26 +45,16 @@
         <tokens>
             <table-token begin-position="14" original-literals="t_order" />
         </tokens>
-<<<<<<< HEAD
-        <or-conditions>
-            <and-conditions>
-=======
-        <or-condition>
-            <and-condition>
->>>>>>> 3fd89a49
+        <or-condition>
+            <and-condition>
                 <condition column-name="user_id" table-name="t_order" operator="EQUAL">
                     <value index="0" literal="1" type="int" />
                 </condition>
                 <condition column-name="order_id" table-name="t_order" operator="EQUAL">
                     <value index="1" literal="1" type="int" />
                 </condition>
-<<<<<<< HEAD
-            </and-conditions>
-        </or-conditions>
-=======
-            </and-condition>
-        </or-condition>
->>>>>>> 3fd89a49
+            </and-condition>
+        </or-condition>
     </parser-result>
 
     <!-- // TODO 这里可优化，将两个字段AND = 替换为永false, 目前因为condition是map，同样的column会覆盖 -->
@@ -75,26 +65,16 @@
         <tokens>
             <table-token begin-position="14" original-literals="t_order" />
         </tokens>
-<<<<<<< HEAD
-        <or-conditions>
-            <and-conditions>
-=======
-        <or-condition>
-            <and-condition>
->>>>>>> 3fd89a49
+        <or-condition>
+            <and-condition>
                 <condition column-name="order_id" table-name="t_order" operator="EQUAL">
                     <value index="0" literal="1" type="int" />
                 </condition>
                 <condition column-name="order_id" table-name="t_order" operator="EQUAL">
                     <value index="1" literal="2" type="int" />
                 </condition>
-<<<<<<< HEAD
-            </and-conditions>
-        </or-conditions>
-=======
-            </and-condition>
-        </or-condition>
->>>>>>> 3fd89a49
+            </and-condition>
+        </or-condition>
     </parser-result>
     
     <parser-result sql-case-id="assertSelectBetweenWithSingleTable" parameters="1 10 2 5">
@@ -104,13 +84,8 @@
         <tokens>
             <table-token begin-position="14" original-literals="t_order" />
         </tokens>
-<<<<<<< HEAD
-        <or-conditions>
-            <and-conditions>
-=======
-        <or-condition>
-            <and-condition>
->>>>>>> 3fd89a49
+        <or-condition>
+            <and-condition>
                 <condition column-name="user_id" table-name="t_order" operator="BETWEEN">
                     <value index="0" literal="1" type="int" />
                     <value index="1" literal="10" type="int" />
@@ -119,13 +94,8 @@
                     <value index="2" literal="2" type="int" />
                     <value index="3" literal="5" type="int" />
                 </condition>
-<<<<<<< HEAD
-            </and-conditions>
-        </or-conditions>
-=======
-            </and-condition>
-        </or-condition>
->>>>>>> 3fd89a49
+            </and-condition>
+        </or-condition>
         <order-by-columns>
             <order-by-column name="user_id" order-direction="ASC" />
             <order-by-column name="order_id" order-direction="ASC" />
@@ -139,13 +109,8 @@
         <tokens>
             <table-token begin-position="14" original-literals="t_order" />
         </tokens>
-<<<<<<< HEAD
-        <or-conditions>
-            <and-conditions>
-=======
-        <or-condition>
-            <and-condition>
->>>>>>> 3fd89a49
+        <or-condition>
+            <and-condition>
                 <condition column-name="user_id" table-name="t_order" operator="IN">
                     <value index="0" literal="1" type="int" />
                     <value index="1" literal="2" type="int" />
@@ -155,13 +120,8 @@
                     <value index="3" literal="9" type="int" />
                     <value index="4" literal="10" type="int" />
                 </condition>
-<<<<<<< HEAD
-            </and-conditions>
-        </or-conditions>
-=======
-            </and-condition>
-        </or-condition>
->>>>>>> 3fd89a49
+            </and-condition>
+        </or-condition>
         <order-by-columns>
             <order-by-column name="user_id" order-direction="ASC" />
             <order-by-column name="order_id" order-direction="ASC" />
@@ -176,13 +136,8 @@
         <tokens>
             <table-token begin-position="14" original-literals="t_order" />
         </tokens>
-<<<<<<< HEAD
-        <or-conditions>
-            <and-conditions>
-=======
-        <or-condition>
-            <and-condition>
->>>>>>> 3fd89a49
+        <or-condition>
+            <and-condition>
                 <condition column-name="order_id" table-name="t_order" operator="IN">
                     <value index="0" literal="100" type="int" />
                     <value index="1" literal="1001" type="int" />
@@ -191,13 +146,8 @@
                     <value index="2" literal="1001" type="int" />
                     <value index="3" literal="1002" type="int" />
                 </condition>
-<<<<<<< HEAD
-            </and-conditions>
-        </or-conditions>
-=======
-            </and-condition>
-        </or-condition>
->>>>>>> 3fd89a49
+            </and-condition>
+        </or-condition>
         <order-by-columns>
             <order-by-column name="order_id" order-direction="ASC" />
         </order-by-columns>
@@ -210,24 +160,14 @@
         <tokens>
             <table-token begin-position="16" original-literals="t_order_item" />
         </tokens>
-<<<<<<< HEAD
-        <or-conditions>
-            <and-conditions>
-=======
-        <or-condition>
-            <and-condition>
->>>>>>> 3fd89a49
+        <or-condition>
+            <and-condition>
                 <condition column-name="item_id" table-name="t_order_item" operator="IN">
                     <value index="0" literal="1" type="int" />
                     <value index="1" literal="2" type="int" />
                 </condition>
-<<<<<<< HEAD
-            </and-conditions>
-        </or-conditions>
-=======
-            </and-condition>
-        </or-condition>
->>>>>>> 3fd89a49
+            </and-condition>
+        </or-condition>
     </parser-result>
     
     <parser-result sql-case-id="assertSelectNoShardingTable">
@@ -256,13 +196,8 @@
         <tokens>
             <table-token begin-position="37" original-literals="`t_order`" />
         </tokens>
-<<<<<<< HEAD
-        <or-conditions>
-            <and-conditions>
-=======
-        <or-condition>
-            <and-condition>
->>>>>>> 3fd89a49
+        <or-condition>
+            <and-condition>
                 <condition column-name="user_id" table-name="t_order" operator="IN">
                     <value index="1" literal="1" type="int" />
                     <value index="2" literal="2" type="int" />
@@ -271,13 +206,8 @@
                     <value index="3" literal="9" type="int" />
                     <value index="4" literal="10" type="int" />
                 </condition>
-<<<<<<< HEAD
-            </and-conditions>
-        </or-conditions>
-=======
-            </and-condition>
-        </or-condition>
->>>>>>> 3fd89a49
+            </and-condition>
+        </or-condition>
         <aggregation-select-items>
             <aggregation-select-item type="COUNT" inner-expression="(0)" alias="orders_count"/>
         </aggregation-select-items>
@@ -297,28 +227,18 @@
                 </items>
             </items-token>
         </tokens>
-<<<<<<< HEAD
-        <or-conditions>
-            <and-conditions>
-=======
-        <or-condition>
-            <and-condition>
->>>>>>> 3fd89a49
-                <condition column-name="user_id" table-name="t_order" operator="IN">
-                    <value index="0" literal="1" type="int" />
-                    <value index="1" literal="2" type="int" />
-                </condition>
-                <condition column-name="order_id" table-name="t_order" operator="BETWEEN">
-                    <value index="2" literal="9" type="int" />
-                    <value index="3" literal="10" type="int" />
-                </condition>
-<<<<<<< HEAD
-            </and-conditions>
-        </or-conditions>
-=======
-            </and-condition>
-        </or-condition>
->>>>>>> 3fd89a49
+        <or-condition>
+            <and-condition>
+                <condition column-name="user_id" table-name="t_order" operator="IN">
+                    <value index="0" literal="1" type="int" />
+                    <value index="1" literal="2" type="int" />
+                </condition>
+                <condition column-name="order_id" table-name="t_order" operator="BETWEEN">
+                    <value index="2" literal="9" type="int" />
+                    <value index="3" literal="10" type="int" />
+                </condition>
+            </and-condition>
+        </or-condition>
         <order-by-columns>
             <order-by-column owner="i" name="item_id" alias="ORDER_BY_DERIVED_0" order-direction="ASC" />
         </order-by-columns>
@@ -338,28 +258,18 @@
                 </items>
             </items-token>
         </tokens>
-<<<<<<< HEAD
-        <or-conditions>
-            <and-conditions>
-=======
-        <or-condition>
-            <and-condition>
->>>>>>> 3fd89a49
-                <condition column-name="user_id" table-name="t_order" operator="IN">
-                    <value index="0" literal="1" type="int" />
-                    <value index="1" literal="2" type="int" />
-                </condition>
-                <condition column-name="order_id" table-name="t_order" operator="BETWEEN">
-                    <value index="2" literal="9" type="int" />
-                    <value index="3" literal="10" type="int" />
-                </condition>
-<<<<<<< HEAD
-            </and-conditions>
-        </or-conditions>
-=======
-            </and-condition>
-        </or-condition>
->>>>>>> 3fd89a49
+        <or-condition>
+            <and-condition>
+                <condition column-name="user_id" table-name="t_order" operator="IN">
+                    <value index="0" literal="1" type="int" />
+                    <value index="1" literal="2" type="int" />
+                </condition>
+                <condition column-name="order_id" table-name="t_order" operator="BETWEEN">
+                    <value index="2" literal="9" type="int" />
+                    <value index="3" literal="10" type="int" />
+                </condition>
+            </and-condition>
+        </or-condition>
         <order-by-columns>
             <order-by-column owner="i" name="item_id" alias="ORDER_BY_DERIVED_0" order-direction="ASC" />
         </order-by-columns>
@@ -379,28 +289,18 @@
                 </items>
             </items-token>
         </tokens>
-<<<<<<< HEAD
-        <or-conditions>
-            <and-conditions>
-=======
-        <or-condition>
-            <and-condition>
->>>>>>> 3fd89a49
-                <condition column-name="user_id" table-name="t_order" operator="IN">
-                    <value index="0" literal="1" type="int" />
-                    <value index="1" literal="2" type="int" />
-                </condition>
-                <condition column-name="order_id" table-name="t_order" operator="BETWEEN">
-                    <value index="2" literal="9" type="int" />
-                    <value index="3" literal="10" type="int" />
-                </condition>
-<<<<<<< HEAD
-            </and-conditions>
-        </or-conditions>
-=======
-            </and-condition>
-        </or-condition>
->>>>>>> 3fd89a49
+        <or-condition>
+            <and-condition>
+                <condition column-name="user_id" table-name="t_order" operator="IN">
+                    <value index="0" literal="1" type="int" />
+                    <value index="1" literal="2" type="int" />
+                </condition>
+                <condition column-name="order_id" table-name="t_order" operator="BETWEEN">
+                    <value index="2" literal="9" type="int" />
+                    <value index="3" literal="10" type="int" />
+                </condition>
+            </and-condition>
+        </or-condition>
         <order-by-columns>
             <order-by-column owner="i" name="item_id" alias="ORDER_BY_DERIVED_0" order-direction="ASC" />
         </order-by-columns>
@@ -420,28 +320,18 @@
                 </items>
             </items-token>
         </tokens>
-<<<<<<< HEAD
-        <or-conditions>
-            <and-conditions>
-=======
-        <or-condition>
-            <and-condition>
->>>>>>> 3fd89a49
-                <condition column-name="user_id" table-name="t_order" operator="IN">
-                    <value index="0" literal="1" type="int" />
-                    <value index="1" literal="2" type="int" />
-                </condition>
-                <condition column-name="order_id" table-name="t_order" operator="BETWEEN">
-                    <value index="2" literal="9" type="int" />
-                    <value index="3" literal="10" type="int" />
-                </condition>
-<<<<<<< HEAD
-            </and-conditions>
-        </or-conditions>
-=======
-            </and-condition>
-        </or-condition>
->>>>>>> 3fd89a49
+        <or-condition>
+            <and-condition>
+                <condition column-name="user_id" table-name="t_order" operator="IN">
+                    <value index="0" literal="1" type="int" />
+                    <value index="1" literal="2" type="int" />
+                </condition>
+                <condition column-name="order_id" table-name="t_order" operator="BETWEEN">
+                    <value index="2" literal="9" type="int" />
+                    <value index="3" literal="10" type="int" />
+                </condition>
+            </and-condition>
+        </or-condition>
         <order-by-columns>
             <order-by-column owner="i" name="item_id" alias="ORDER_BY_DERIVED_0" order-direction="ASC" />
         </order-by-columns>
@@ -456,28 +346,18 @@
             <table-token begin-position="36" original-literals="t_order" />
             <table-token begin-position="47" original-literals="t_order_item" />
         </tokens>
-<<<<<<< HEAD
-        <or-conditions>
-            <and-conditions>
-=======
-        <or-condition>
-            <and-condition>
->>>>>>> 3fd89a49
-                <condition column-name="user_id" table-name="t_order" operator="IN">
-                    <value index="0" literal="1" type="int" />
-                    <value index="1" literal="2" type="int" />
-                </condition>
-                <condition column-name="order_id" table-name="t_order" operator="BETWEEN">
-                    <value index="2" literal="9" type="int" />
-                    <value index="3" literal="10" type="int" />
-                </condition>
-<<<<<<< HEAD
-            </and-conditions>
-        </or-conditions>
-=======
-            </and-condition>
-        </or-condition>
->>>>>>> 3fd89a49
+        <or-condition>
+            <and-condition>
+                <condition column-name="user_id" table-name="t_order" operator="IN">
+                    <value index="0" literal="1" type="int" />
+                    <value index="1" literal="2" type="int" />
+                </condition>
+                <condition column-name="order_id" table-name="t_order" operator="BETWEEN">
+                    <value index="2" literal="9" type="int" />
+                    <value index="3" literal="10" type="int" />
+                </condition>
+            </and-condition>
+        </or-condition>
         <aggregation-select-items>
             <aggregation-select-item type="COUNT" inner-expression="(*)" alias="items_count"/>
         </aggregation-select-items>
@@ -492,28 +372,18 @@
             <table-token begin-position="36" original-literals="t_order" />
             <table-token begin-position="51" original-literals="t_order_item" />
         </tokens>
-<<<<<<< HEAD
-        <or-conditions>
-            <and-conditions>
-=======
-        <or-condition>
-            <and-condition>
->>>>>>> 3fd89a49
-                <condition column-name="user_id" table-name="t_order" operator="IN">
-                    <value index="0" literal="1" type="int" />
-                    <value index="1" literal="2" type="int" />
-                </condition>
-                <condition column-name="order_id" table-name="t_order" operator="BETWEEN">
-                    <value index="2" literal="9" type="int" />
-                    <value index="3" literal="10" type="int" />
-                </condition>
-<<<<<<< HEAD
-            </and-conditions>
-        </or-conditions>
-=======
-            </and-condition>
-        </or-condition>
->>>>>>> 3fd89a49
+        <or-condition>
+            <and-condition>
+                <condition column-name="user_id" table-name="t_order" operator="IN">
+                    <value index="0" literal="1" type="int" />
+                    <value index="1" literal="2" type="int" />
+                </condition>
+                <condition column-name="order_id" table-name="t_order" operator="BETWEEN">
+                    <value index="2" literal="9" type="int" />
+                    <value index="3" literal="10" type="int" />
+                </condition>
+            </and-condition>
+        </or-condition>
         <aggregation-select-items>
             <aggregation-select-item type="COUNT" inner-expression="(*)" alias="items_count"/>
         </aggregation-select-items>
@@ -526,23 +396,13 @@
         <tokens>
             <table-token begin-position="36" original-literals="t_order_item" />
         </tokens>
-<<<<<<< HEAD
-        <or-conditions>
-            <and-conditions>
+        <or-condition>
+            <and-condition>
                 <condition column-name="item_id" table-name="t_order_item" operator="EQUAL">
                     <value index="0" literal="1" type="int" />
                 </condition>
-            </and-conditions>
-        </or-conditions>
-=======
-        <or-condition>
-            <and-condition>
-                <condition column-name="item_id" table-name="t_order_item" operator="EQUAL">
-                    <value index="0" literal="1" type="int" />
-                </condition>
-            </and-condition>
-        </or-condition>
->>>>>>> 3fd89a49
+            </and-condition>
+        </or-condition>
     </parser-result>
     
     <parser-result sql-case-id="assertSelectWithJoinForceIndex" parameters="1000">
@@ -555,20 +415,11 @@
             <table-token begin-position="60" original-literals="t_order_item" />
             <index-token begin-position="42" original-literals="order_index" table-name="t_order" />
         </tokens>
-<<<<<<< HEAD
-        <or-conditions>
-            <and-conditions>
+        <or-condition>
+            <and-condition>
                 <condition column-name="order_id" table-name="t_order" operator="EQUAL">
                     <value index="0" literal="1000" type="int" />
                 </condition>
-            </and-conditions>
-        </or-conditions>
-=======
-        <or-condition>
-            <and-condition>
-                <condition column-name="order_id" table-name="t_order" operator="EQUAL">
-                    <value index="0" literal="1000" type="int" />
-                </condition>
             </and-condition>
         </or-condition>
     </parser-result>
@@ -616,6 +467,5 @@
                 </condition>
             </and-condition>
         </or-condition>
->>>>>>> 3fd89a49
     </parser-result>
 </parser-result-sets>