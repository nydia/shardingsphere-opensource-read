/*
 * Licensed to the Apache Software Foundation (ASF) under one or more
 * contributor license agreements.  See the NOTICE file distributed with
 * this work for additional information regarding copyright ownership.
 * The ASF licenses this file to You under the Apache License, Version 2.0
 * (the "License"); you may not use this file except in compliance with
 * the License.  You may obtain a copy of the License at
 *
 *     http://www.apache.org/licenses/LICENSE-2.0
 *
 * Unless required by applicable law or agreed to in writing, software
 * distributed under the License is distributed on an "AS IS" BASIS,
 * WITHOUT WARRANTIES OR CONDITIONS OF ANY KIND, either express or implied.
 * See the License for the specific language governing permissions and
 * limitations under the License.
 */

package org.apache.shardingsphere.core.rewrite.token.generator;

import com.google.common.base.Optional;
import org.apache.shardingsphere.core.optimize.statement.InsertOptimizedStatement;
import org.apache.shardingsphere.core.optimize.statement.OptimizedStatement;
import org.apache.shardingsphere.core.optimize.statement.sharding.dml.insert.ShardingInsertOptimizedStatement;
import org.apache.shardingsphere.core.parse.sql.segment.dml.assignment.AssignmentSegment;
import org.apache.shardingsphere.core.parse.sql.segment.dml.assignment.SetAssignmentsSegment;
import org.apache.shardingsphere.core.rewrite.builder.ParameterBuilder;
import org.apache.shardingsphere.core.rewrite.token.pojo.InsertSetAddGeneratedKeyToken;
import org.apache.shardingsphere.core.rule.ShardingRule;

import java.util.ArrayList;
import java.util.List;

/**
 * Insert set add items token generator.
 *
 * @author panjuan
 */
public final class InsertSetAddGeneratedKeyTokenGenerator implements OptionalSQLTokenGenerator<ShardingRule> {
    
    @Override
    public Optional<InsertSetAddGeneratedKeyToken> generateSQLToken(final OptimizedStatement optimizedStatement, final ParameterBuilder parameterBuilder, final ShardingRule shardingRule) {
        Optional<SetAssignmentsSegment> setAssignmentsSegment = optimizedStatement.getSQLStatement().findSQLSegment(SetAssignmentsSegment.class);
        if (!(optimizedStatement instanceof InsertOptimizedStatement && setAssignmentsSegment.isPresent())) {
            return Optional.absent();
        }
<<<<<<< HEAD
        return createInsertSetAddGeneratedKeyToken((ShardingInsertOptimizedStatement) optimizedStatement, shardingRule, setAssignmentsSegment.get());
    }
    
    private Optional<InsertSetAddGeneratedKeyToken> createInsertSetAddGeneratedKeyToken(
            final ShardingInsertOptimizedStatement optimizedStatement, final ShardingRule shardingRule, final SetAssignmentsSegment segment) {
        Optional<String> generatedKeyColumn = getGeneratedKeyColumn((InsertStatement) optimizedStatement.getSQLStatement(), shardingRule);
=======
        return createInsertSetAddGeneratedKeyToken((InsertOptimizedStatement) optimizedStatement, shardingRule, setAssignmentsSegment.get());
    }
    
    private Optional<InsertSetAddGeneratedKeyToken> createInsertSetAddGeneratedKeyToken(
            final InsertOptimizedStatement optimizedStatement, final ShardingRule shardingRule, final SetAssignmentsSegment segment) {
        Optional<String> generatedKeyColumn = getGeneratedKeyColumn(optimizedStatement, shardingRule);
>>>>>>> ebd5f1eb
        if (generatedKeyColumn.isPresent()) {
            return Optional.of(createInsertSetAddGeneratedKeyToken(optimizedStatement, generatedKeyColumn.get(), new ArrayList<>(segment.getAssignments())));
        }
        return Optional.absent();
    }
    
<<<<<<< HEAD
    private InsertSetAddGeneratedKeyToken createInsertSetAddGeneratedKeyToken(
            final ShardingInsertOptimizedStatement optimizedStatement, final String generatedKeyColumn, final List<AssignmentSegment> assignments) {
        return new InsertSetAddGeneratedKeyToken(
                assignments.get(assignments.size() - 1).getStopIndex() + 1, generatedKeyColumn, optimizedStatement.getUnits().get(0).getColumnSQLExpression(generatedKeyColumn));
    }
    
    private Optional<String> getGeneratedKeyColumn(final InsertStatement insertStatement, final ShardingRule shardingRule) {
        Optional<String> generateKeyColumn = shardingRule.findGenerateKeyColumnName(insertStatement.getTables().getSingleTableName());
        return generateKeyColumn.isPresent() && !insertStatement.getColumnNames().contains(generateKeyColumn.get()) ? generateKeyColumn : Optional.<String>absent();
=======
    private Optional<String> getGeneratedKeyColumn(final InsertOptimizedStatement optimizedStatement, final ShardingRule shardingRule) {
        String tableName = optimizedStatement.getSQLStatement().getTables().getSingleTableName();
        Optional<String> generateKeyColumn = shardingRule.findGenerateKeyColumnName(tableName);
        return generateKeyColumn.isPresent() && !optimizedStatement.getInsertColumns().getRegularColumnNames().contains(generateKeyColumn.get()) ? generateKeyColumn : Optional.<String>absent();
>>>>>>> ebd5f1eb
    }
}<|MERGE_RESOLUTION|>--- conflicted
+++ resolved
@@ -20,7 +20,6 @@
 import com.google.common.base.Optional;
 import org.apache.shardingsphere.core.optimize.statement.InsertOptimizedStatement;
 import org.apache.shardingsphere.core.optimize.statement.OptimizedStatement;
-import org.apache.shardingsphere.core.optimize.statement.sharding.dml.insert.ShardingInsertOptimizedStatement;
 import org.apache.shardingsphere.core.parse.sql.segment.dml.assignment.AssignmentSegment;
 import org.apache.shardingsphere.core.parse.sql.segment.dml.assignment.SetAssignmentsSegment;
 import org.apache.shardingsphere.core.rewrite.builder.ParameterBuilder;
@@ -43,42 +42,26 @@
         if (!(optimizedStatement instanceof InsertOptimizedStatement && setAssignmentsSegment.isPresent())) {
             return Optional.absent();
         }
-<<<<<<< HEAD
-        return createInsertSetAddGeneratedKeyToken((ShardingInsertOptimizedStatement) optimizedStatement, shardingRule, setAssignmentsSegment.get());
-    }
-    
-    private Optional<InsertSetAddGeneratedKeyToken> createInsertSetAddGeneratedKeyToken(
-            final ShardingInsertOptimizedStatement optimizedStatement, final ShardingRule shardingRule, final SetAssignmentsSegment segment) {
-        Optional<String> generatedKeyColumn = getGeneratedKeyColumn((InsertStatement) optimizedStatement.getSQLStatement(), shardingRule);
-=======
         return createInsertSetAddGeneratedKeyToken((InsertOptimizedStatement) optimizedStatement, shardingRule, setAssignmentsSegment.get());
     }
     
     private Optional<InsertSetAddGeneratedKeyToken> createInsertSetAddGeneratedKeyToken(
             final InsertOptimizedStatement optimizedStatement, final ShardingRule shardingRule, final SetAssignmentsSegment segment) {
         Optional<String> generatedKeyColumn = getGeneratedKeyColumn(optimizedStatement, shardingRule);
->>>>>>> ebd5f1eb
         if (generatedKeyColumn.isPresent()) {
             return Optional.of(createInsertSetAddGeneratedKeyToken(optimizedStatement, generatedKeyColumn.get(), new ArrayList<>(segment.getAssignments())));
         }
         return Optional.absent();
     }
     
-<<<<<<< HEAD
     private InsertSetAddGeneratedKeyToken createInsertSetAddGeneratedKeyToken(
-            final ShardingInsertOptimizedStatement optimizedStatement, final String generatedKeyColumn, final List<AssignmentSegment> assignments) {
+            final InsertOptimizedStatement optimizedStatement, final String generatedKeyColumn, final List<AssignmentSegment> assignments) {
         return new InsertSetAddGeneratedKeyToken(
                 assignments.get(assignments.size() - 1).getStopIndex() + 1, generatedKeyColumn, optimizedStatement.getUnits().get(0).getColumnSQLExpression(generatedKeyColumn));
     }
     
-    private Optional<String> getGeneratedKeyColumn(final InsertStatement insertStatement, final ShardingRule shardingRule) {
-        Optional<String> generateKeyColumn = shardingRule.findGenerateKeyColumnName(insertStatement.getTables().getSingleTableName());
-        return generateKeyColumn.isPresent() && !insertStatement.getColumnNames().contains(generateKeyColumn.get()) ? generateKeyColumn : Optional.<String>absent();
-=======
     private Optional<String> getGeneratedKeyColumn(final InsertOptimizedStatement optimizedStatement, final ShardingRule shardingRule) {
-        String tableName = optimizedStatement.getSQLStatement().getTables().getSingleTableName();
-        Optional<String> generateKeyColumn = shardingRule.findGenerateKeyColumnName(tableName);
+        Optional<String> generateKeyColumn = shardingRule.findGenerateKeyColumnName(optimizedStatement.getSQLStatement().getTables().getSingleTableName());
         return generateKeyColumn.isPresent() && !optimizedStatement.getInsertColumns().getRegularColumnNames().contains(generateKeyColumn.get()) ? generateKeyColumn : Optional.<String>absent();
->>>>>>> ebd5f1eb
     }
 }