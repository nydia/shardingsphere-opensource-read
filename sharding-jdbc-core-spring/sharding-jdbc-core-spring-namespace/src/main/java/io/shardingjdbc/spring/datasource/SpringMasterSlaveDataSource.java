--- conflicted
+++ resolved
@@ -41,11 +41,7 @@
     
     public SpringMasterSlaveDataSource(final Map<String, DataSource> dataSourceMap, final String name, final String masterDataSourceName, final Collection<String> slaveDataSourceNames, 
                                        final MasterSlaveLoadBalanceAlgorithmType strategyType, final Map<String, Object> configMap) throws SQLException {
-<<<<<<< HEAD
-        super(dataSourceMap, getMasterSlaveRuleConfiguration(name, masterDataSourceName, slaveDataSourceNames, strategyType.getAlgorithm()), configMap);
-=======
         super(dataSourceMap, getMasterSlaveRuleConfiguration(name, masterDataSourceName, slaveDataSourceNames, null == strategyType ? null : strategyType.getAlgorithm()), configMap);
->>>>>>> 0789e5b9
     }
     
     private static MasterSlaveRuleConfiguration getMasterSlaveRuleConfiguration(
