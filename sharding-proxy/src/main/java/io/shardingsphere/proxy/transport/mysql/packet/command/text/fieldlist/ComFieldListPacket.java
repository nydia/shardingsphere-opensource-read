/*
 * Copyright 2016-2018 shardingsphere.io.
 * <p>
 * Licensed under the Apache License, Version 2.0 (the "License");
 * you may not use this file except in compliance with the License.
 * You may obtain a copy of the License at
 *
 *     http://www.apache.org/licenses/LICENSE-2.0
 *
 * Unless required by applicable law or agreed to in writing, software
 * distributed under the License is distributed on an "AS IS" BASIS,
 * WITHOUT WARRANTIES OR CONDITIONS OF ANY KIND, either express or implied.
 * See the License for the specific language governing permissions and
 * limitations under the License.
 * </p>
 */

package io.shardingsphere.proxy.transport.mysql.packet.command.text.fieldlist;

import io.shardingsphere.proxy.backend.common.SQLPacketsBackendHandler;
import io.shardingsphere.proxy.config.RuleRegistry;
import io.shardingsphere.core.constant.DatabaseType;
import io.shardingsphere.core.constant.ShardingConstant;
import io.shardingsphere.proxy.backend.common.SQLExecuteBackendHandler;
import io.shardingsphere.proxy.config.RuleRegistry;
import io.shardingsphere.proxy.transport.common.packet.DatabaseProtocolPacket;
import io.shardingsphere.proxy.transport.mysql.packet.MySQLPacketPayload;
import io.shardingsphere.proxy.transport.mysql.packet.command.CommandPacket;
import io.shardingsphere.proxy.transport.mysql.packet.command.CommandPacketType;
import io.shardingsphere.proxy.transport.mysql.packet.command.CommandResponsePackets;
import lombok.extern.slf4j.Slf4j;

/**
 * COM_FIELD_LIST command packet.
 * @see <a href="https://dev.mysql.com/doc/internals/en/com-field-list.html">COM_FIELD_LIST</a>
 *
 * @author zhangliang
 * @author wangkai
 */
@Slf4j
public final class ComFieldListPacket extends CommandPacket {
    
    private final String table;
    
    private final String fieldWildcard;
    
    public ComFieldListPacket(final int sequenceId, final int connectionId, final MySQLPacketPayload mysqlPacketPayload) {
        super(sequenceId);
        table = mysqlPacketPayload.readStringNul();
        fieldWildcard = mysqlPacketPayload.readStringEOF();
    }
    
    @Override
    public void write(final MySQLPacketPayload mysqlPacketPayload) {
        mysqlPacketPayload.writeInt1(CommandPacketType.COM_FIELD_LIST.getValue());
        mysqlPacketPayload.writeStringNul(table);
        mysqlPacketPayload.writeStringEOF(fieldWildcard);
    }
    
    @Override
    public CommandResponsePackets execute() {
        log.debug("table name received for Sharding-Proxy: {}", table);
        log.debug("field wildcard received for Sharding-Proxy: {}", fieldWildcard);
        String sql = String.format("SHOW COLUMNS FROM %s FROM %s", table, ShardingConstant.LOGIC_SCHEMA_NAME);
        // TODO use common database type
<<<<<<< HEAD
        if (RuleRegistry.WITHOUT_JDBC) {
            return new SQLPacketsBackendHandler(sql, getConnectionId(), DatabaseType.MySQL, true).execute();
        } else {
            return new SQLExecuteBackendHandler(sql, DatabaseType.MySQL, true).execute();
        }
=======
        return new SQLExecuteBackendHandler(sql, DatabaseType.MySQL, RuleRegistry.getInstance().isShowSQL()).execute();
>>>>>>> 06e46640
    }
    
    @Override
    public boolean hasMoreResultValue() {
        return false;
    }
    
    @Override
    public DatabaseProtocolPacket getResultValue() {
        return null;
    }
}<|MERGE_RESOLUTION|>--- conflicted
+++ resolved
@@ -63,15 +63,11 @@
         log.debug("field wildcard received for Sharding-Proxy: {}", fieldWildcard);
         String sql = String.format("SHOW COLUMNS FROM %s FROM %s", table, ShardingConstant.LOGIC_SCHEMA_NAME);
         // TODO use common database type
-<<<<<<< HEAD
         if (RuleRegistry.WITHOUT_JDBC) {
-            return new SQLPacketsBackendHandler(sql, getConnectionId(), DatabaseType.MySQL, true).execute();
+            return new SQLPacketsBackendHandler(sql, getConnectionId(), DatabaseType.MySQL, RuleRegistry.getInstance().isShowSQL()).execute();
         } else {
-            return new SQLExecuteBackendHandler(sql, DatabaseType.MySQL, true).execute();
+            return new SQLExecuteBackendHandler(sql, DatabaseType.MySQL, RuleRegistry.getInstance().isShowSQL()).execute();
         }
-=======
-        return new SQLExecuteBackendHandler(sql, DatabaseType.MySQL, RuleRegistry.getInstance().isShowSQL()).execute();
->>>>>>> 06e46640
     }
     
     @Override
