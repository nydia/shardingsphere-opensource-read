--- conflicted
+++ resolved
@@ -34,8 +34,8 @@
 
 /**
  * MySQL frontend handler.
- *
- * @author zhangliang
+ * 
+ * @author zhangliang 
  */
 public final class MySQLFrontendHandler extends FrontendHandler {
 
@@ -67,7 +67,6 @@
 
     @Override
     protected void executeCommand(final ChannelHandlerContext context, final ByteBuf message) {
-<<<<<<< HEAD
         eventLoopGroup
                 .execute(new Runnable() {
                              @Override
@@ -83,14 +82,5 @@
                          }
                 );
 
-=======
-        MySQLPacketPayload mysqlPacketPayload = new MySQLPacketPayload(message);
-        int sequenceId = mysqlPacketPayload.readInt1();
-        CommandPacket commandPacket = CommandPacketFactory.getCommandPacket(sequenceId, mysqlPacketPayload);
-        for (DatabaseProtocolPacket each : commandPacket.execute().getDatabaseProtocolPackets()) {
-            context.write(each);
-        }
-        context.flush();
->>>>>>> 0786562b
     }
 }