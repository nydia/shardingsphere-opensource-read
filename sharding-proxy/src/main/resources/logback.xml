--- conflicted
+++ resolved
@@ -5,11 +5,7 @@
             <pattern>[%-5level] %d{HH:mm:ss.SSS} [%thread] %logger{36} - %msg%n</pattern>
         </encoder>
     </appender>
-<<<<<<< HEAD
-    <logger name="io.shardingjdbc" level="debug" additivity="false">
-=======
     <logger name="io.shardingsphere" level="info" additivity="false">
->>>>>>> 843b0690
         <appender-ref ref="console"/>
     </logger>
     <logger name="io.shardingsphere.core.executor.threadlocal.ExecutorExceptionHandler" level="off" />
