/*
 * Licensed to the Apache Software Foundation (ASF) under one or more
 * contributor license agreements.  See the NOTICE file distributed with
 * this work for additional information regarding copyright ownership.
 * The ASF licenses this file to You under the Apache License, Version 2.0
 * (the "License"); you may not use this file except in compliance with
 * the License.  You may obtain a copy of the License at
 *
 *     http://www.apache.org/licenses/LICENSE-2.0
 *
 * Unless required by applicable law or agreed to in writing, software
 * distributed under the License is distributed on an "AS IS" BASIS,
 * WITHOUT WARRANTIES OR CONDITIONS OF ANY KIND, either express or implied.
 * See the License for the specific language governing permissions and
 * limitations under the License.
 */

package org.apache.shardingsphere.shardingproxy.backend.communication.jdbc.execute.callback;

import org.apache.shardingsphere.core.constant.ConnectionMode;
import org.apache.shardingsphere.core.execute.sql.execute.SQLExecuteCallback;
import org.apache.shardingsphere.core.execute.sql.execute.result.MemoryQueryResult;
import org.apache.shardingsphere.core.execute.sql.execute.result.QueryResult;
import org.apache.shardingsphere.core.execute.sql.execute.result.StreamQueryResult;
import org.apache.shardingsphere.core.route.RouteUnit;
import org.apache.shardingsphere.core.rule.ShardingRule;
import org.apache.shardingsphere.shardingproxy.backend.communication.jdbc.connection.BackendConnection;
import org.apache.shardingsphere.shardingproxy.backend.communication.jdbc.execute.response.ExecuteQueryResponse;
import org.apache.shardingsphere.shardingproxy.backend.communication.jdbc.execute.response.ExecuteResponse;
import org.apache.shardingsphere.shardingproxy.backend.communication.jdbc.execute.response.ExecuteUpdateResponse;
import org.apache.shardingsphere.shardingproxy.backend.communication.jdbc.wrapper.JDBCExecutorWrapper;
import org.apache.shardingsphere.shardingproxy.backend.response.query.QueryHeader;
import org.apache.shardingsphere.shardingproxy.backend.schema.EncryptSchema;
import org.apache.shardingsphere.shardingproxy.backend.schema.LogicSchema;
import org.apache.shardingsphere.shardingproxy.backend.schema.LogicSchemas;
import org.apache.shardingsphere.shardingproxy.backend.schema.ShardingSchema;

import java.sql.ResultSet;
import java.sql.ResultSetMetaData;
import java.sql.SQLException;
import java.sql.Statement;
import java.util.LinkedList;
import java.util.List;

/**
 * SQL execute callback for Sharding-Proxy.
 *
 * @author zhangliang
 */
public final class ProxySQLExecuteCallback extends SQLExecuteCallback<ExecuteResponse> {
    
    private final BackendConnection backendConnection;
    
    private final JDBCExecutorWrapper jdbcExecutorWrapper;
    
    private final boolean isReturnGeneratedKeys;
    
    private final boolean fetchMetaData;
    
    private boolean hasMetaData;
    
    public ProxySQLExecuteCallback(final BackendConnection backendConnection, final JDBCExecutorWrapper jdbcExecutorWrapper, 
                                   final boolean isExceptionThrown, final boolean isReturnGeneratedKeys, final boolean fetchMetaData) {
        super(LogicSchemas.getInstance().getDatabaseType(), isExceptionThrown);
        this.backendConnection = backendConnection;
        this.jdbcExecutorWrapper = jdbcExecutorWrapper;
        this.isReturnGeneratedKeys = isReturnGeneratedKeys;
        this.fetchMetaData = fetchMetaData;
    }
    
    @Override
    public ExecuteResponse executeSQL(final RouteUnit routeUnit, final Statement statement, final ConnectionMode connectionMode) throws SQLException {
        boolean withMetaData = false;
        if (fetchMetaData && !hasMetaData) {
            hasMetaData = true;
            withMetaData = true;
        }
        return executeSQL(statement, routeUnit.getSqlUnit().getSql(), connectionMode, withMetaData);
    }
    
    private ExecuteResponse executeSQL(final Statement statement, final String sql, final ConnectionMode connectionMode, final boolean withMetadata) throws SQLException {
        backendConnection.add(statement);
        if (jdbcExecutorWrapper.executeSQL(statement, sql, isReturnGeneratedKeys)) {
            ResultSet resultSet = statement.getResultSet();
            backendConnection.add(resultSet);
            return new ExecuteQueryResponse(withMetadata ? getQueryHeaders(resultSet.getMetaData()) : null, createQueryResult(resultSet, connectionMode));
        }
        return new ExecuteUpdateResponse(statement.getUpdateCount(), isReturnGeneratedKeys ? getGeneratedKey(statement) : 0L);
    }
    
    private List<QueryHeader> getQueryHeaders(final ResultSetMetaData resultSetMetaData) throws SQLException {
        List<QueryHeader> result = new LinkedList<>();
        for (int columnIndex = 1; columnIndex <= resultSetMetaData.getColumnCount(); columnIndex++) {
            result.add(new QueryHeader(resultSetMetaData, backendConnection.getLogicSchema(), columnIndex));
        }
        return result;
    }
    
    private QueryResult createQueryResult(final ResultSet resultSet, final ConnectionMode connectionMode) {
        LogicSchema logicSchema = backendConnection.getLogicSchema();
        if (logicSchema instanceof ShardingSchema) {
            ShardingRule shardingRule = logicSchema.getShardingRule();
<<<<<<< HEAD
            return connectionMode == ConnectionMode.MEMORY_STRICTLY ? new StreamQueryResult(resultSet, shardingRule, shardingRule.getShardingEncryptorEngine()) 
                    : new MemoryQueryResult(resultSet, shardingRule, shardingRule.getShardingEncryptorEngine());
=======
            return connectionMode == ConnectionMode.MEMORY_STRICTLY ? new StreamQueryResult(resultSet, shardingRule, shardingRule.getEncryptRule().getEncryptorEngine()) 
                    : new MemoryQueryResult(resultSet, shardingRule, shardingRule.getEncryptRule().getEncryptorEngine());
>>>>>>> cb489bd3
        }
        if (logicSchema instanceof EncryptSchema) {
            EncryptSchema encryptSchema = (EncryptSchema) logicSchema;
            return connectionMode == ConnectionMode.MEMORY_STRICTLY ? new StreamQueryResult(resultSet, encryptSchema.getShardingRule(), encryptSchema.getEncryptRule().getEncryptorEngine()) 
                    : new MemoryQueryResult(resultSet, encryptSchema.getShardingRule(), encryptSchema.getEncryptRule().getEncryptorEngine());
        }
        return connectionMode == ConnectionMode.MEMORY_STRICTLY ? new StreamQueryResult(resultSet) : new MemoryQueryResult(resultSet);
    }
    
    private long getGeneratedKey(final Statement statement) throws SQLException {
        ResultSet resultSet = statement.getGeneratedKeys();
        return resultSet.next() ? resultSet.getLong(1) : 0L;
    }
}<|MERGE_RESOLUTION|>--- conflicted
+++ resolved
@@ -100,13 +100,8 @@
         LogicSchema logicSchema = backendConnection.getLogicSchema();
         if (logicSchema instanceof ShardingSchema) {
             ShardingRule shardingRule = logicSchema.getShardingRule();
-<<<<<<< HEAD
-            return connectionMode == ConnectionMode.MEMORY_STRICTLY ? new StreamQueryResult(resultSet, shardingRule, shardingRule.getShardingEncryptorEngine()) 
-                    : new MemoryQueryResult(resultSet, shardingRule, shardingRule.getShardingEncryptorEngine());
-=======
             return connectionMode == ConnectionMode.MEMORY_STRICTLY ? new StreamQueryResult(resultSet, shardingRule, shardingRule.getEncryptRule().getEncryptorEngine()) 
                     : new MemoryQueryResult(resultSet, shardingRule, shardingRule.getEncryptRule().getEncryptorEngine());
->>>>>>> cb489bd3
         }
         if (logicSchema instanceof EncryptSchema) {
             EncryptSchema encryptSchema = (EncryptSchema) logicSchema;
